/*
 * This Source Code Form is subject to the terms of the Mozilla Public
 * License, v. 2.0. If a copy of the MPL was not distributed with this
 * file, You can obtain one at http://mozilla.org/MPL/2.0/.
 */

package viper
package silicon

import com.weiglewilczek.slf4s.Logging
<<<<<<< HEAD
import sil.verifier.errors.{Internal, InhaleFailed, LoopInvariantNotPreserved, UnfoldFailed, AssertFailed,
    PackageFailed, ApplyFailed, LoopInvariantNotEstablished, WhileFailed, AssignmentFailed, ExhaleFailed,
    PreconditionInCallFalse, FoldFailed, LetWandFailed}
import semper.sil.verifier.reasons.{InsufficientPermission, NonPositivePermission, ReceiverNull,
    AssertionFalse, MagicWandChunkNotFound}
=======
import silver.verifier.errors.{Internal, InhaleFailed, LoopInvariantNotPreserved,
    LoopInvariantNotEstablished, WhileFailed, AssignmentFailed, ExhaleFailed, PreconditionInCallFalse, FoldFailed,
    UnfoldFailed, AssertFailed}
import silver.verifier.reasons.{InsufficientPermission, NonPositivePermission, ReceiverNull, AssertionFalse}
>>>>>>> e9d3b57c
import interfaces.{Executor, Evaluator, Producer, Consumer, VerificationResult, Failure, Success}
import interfaces.decider.Decider
import interfaces.state.{Store, Heap, PathConditions, State, StateFactory, StateFormatter, HeapCompressor}
import interfaces.state.factoryUtils.Ø
import state.terms._
<<<<<<< HEAD
import state.{MagicWandChunk, PredicateChunkIdentifier, FieldChunkIdentifier, DirectFieldChunk, DirectPredicateChunk,
    SymbolConvert, DirectChunk, NestedFieldChunk, NestedPredicateChunk}
import reporting.{DefaultContext, Executing, IfBranching, Description, BranchingDescriptionStep,
    ScopeChangingDescription}
import supporters.MagicWandSupporter
import heap.QuantifiedChunkHelper
=======
import state.{PredicateChunkIdentifier, FieldChunkIdentifier, DirectFieldChunk, DirectPredicateChunk, SymbolConvert,
    DirectChunk, NestedFieldChunk, NestedPredicateChunk}
import reporting.DefaultContext
>>>>>>> e9d3b57c
import state.terms.perms.IsPositive

trait DefaultExecutor[ST <: Store[ST],
                      H <: Heap[H],
											PC <: PathConditions[PC],
                      S <: State[ST, H, S]]
		extends Executor[ast.CFGBlock, ST, H, S, DefaultContext]
		{ this: Logging with Evaluator[DefaultFractionalPermissions, ST, H, S, DefaultContext]
									  with Consumer[DefaultFractionalPermissions, DirectChunk, ST, H, S, DefaultContext]
									  with Producer[DefaultFractionalPermissions, ST, H, S, DefaultContext]
									  with Brancher[ST, H, S, DefaultContext] =>

  private type C = DefaultContext
  private type P = DefaultFractionalPermissions

<<<<<<< HEAD
  protected implicit val manifestH: Manifest[H]

	protected val decider: Decider[P, ST, H, PC, S, C, TV]
=======
	protected val decider: Decider[P, ST, H, PC, S, C]
>>>>>>> e9d3b57c
	import decider.{fresh, assume, inScope}

	protected val stateFactory: StateFactory[ST, H, S]
	import stateFactory._

	protected val symbolConverter: SymbolConvert
  import symbolConverter.toSort

  protected val stateUtils: StateUtils[ST, H, PC, S, C]
  import stateUtils.freshARP

  protected val heapCompressor: HeapCompressor[ST, H, S]
<<<<<<< HEAD
  protected val quantifiedChunkHelper: QuantifiedChunkHelper[ST, H, PC, S, C, TV]
  protected val magicWandSupporter: MagicWandSupporter[ST, H, PC, S, C, TV]
=======
>>>>>>> e9d3b57c
	protected val stateFormatter: StateFormatter[ST, H, S, String]
  protected val config: Config

  private def follow(σ: S, edge: ast.CFGEdge, c: C)
                    (Q: (S, C) => VerificationResult)
                    : VerificationResult = {

    edge match {
      case ce: silver.ast.ConditionalEdge =>
        eval(σ, ce.cond, Internal(ce.cond), c)((tCond, c1) =>
        /* TODO: Use FollowEdge instead of IfBranching */
          branch(σ, tCond, c1,
            (c2: C) => exec(σ, ce.dest, c2)(Q),
            (c2: C) => Success()))

      case ue: silver.ast.UnconditionalEdge => exec(σ, ue.dest, c)(Q)
    }
  }

  private def follows(σ: S, edges: Seq[ast.CFGEdge], c: C)
                     (Q: (S, C) => VerificationResult)
                     : VerificationResult = {

    if (edges.isEmpty) {
      Q(σ, c)
    } else
      follows2(σ, edges, c)(Q)
  }

  private def follows2(σ: S, edges: Seq[ast.CFGEdge], c: C)
                      (Q: (S, C) => VerificationResult)
                      : VerificationResult = {

    if (edges.isEmpty) {
      Success()
    } else {
      follow(σ, edges.head, c)(Q) && follows2(σ, edges.tail, c)(Q)
    }
  }

  private def leave(σ: S, block: ast.CFGBlock, c: C)
                   (Q: (S, C) => VerificationResult)
                   : VerificationResult = {

    follows(σ, block.succs, c)(Q)
  }

  def exec(σ: S, block: ast.CFGBlock, c: C)
          (Q: (S, C) => VerificationResult)
          : VerificationResult = {

    block match {
      case block @ silver.ast.StatementBlock(stmt, _) =>
        exec(σ, stmt, c)((σ1, c1) =>
          leave(σ1, block, c1)(Q))

      case lb: silver.ast.LoopBlock =>
        decider.prover.logComment(s"loop at ${lb.pos}")

        /* TODO: We should avoid roundtripping, i.e., parsing a SIL file into an AST,
         *       which is then converted into a CFG, from which we then compute an
         *       AST again.
         */
        val loopStmt = lb.toAst.asInstanceOf[ast.While]
        val inv = ast.utils.BigAnd(lb.invs, Predef.identity, lb.pos)
        val invAndGuard = ast.And(inv, lb.cond)(inv.pos, inv.info)
        val notGuard = ast.Not(lb.cond)(lb.cond.pos, lb.cond.info)
        val invAndNotGuard = ast.And(inv, notGuard)(inv.pos, inv.info)

        /* Havoc local variables that are assigned to in the loop body but
         * that have been declared outside of it, i.e. before the loop.
         */
        val wvs = lb.writtenVars filterNot (_.typ == ast.types.Wand)
          /* TODO: BUG: Variables declared by LetWand show up in this list, but shouldn't! */

        val γBody = Γ(wvs.foldLeft(σ.γ.values)((map, v) => map.updated(v, fresh(v))))
        val σBody = Σ(γBody, Ø, σ.g) /* Use the old-state of the surrounding block as the old-state of the loop. */

        (inScope {
          /* Verify loop body (including well-formedness check) */
          decider.prover.logComment("Verify loop body")
          produce(σBody, fresh,  FullPerm(), invAndGuard, WhileFailed(loopStmt), c)((σ1, c1) =>
          /* TODO: Detect potential contradictions between path conditions from loop guard and invariant.
           *       Should no longer be necessary once we have an on-demand handling of merging and
           *       false-checking.
           */
            if (decider.checkSmoke())
              Success() /* TODO: Mark branch as dead? */
            else
              exec(σ1, lb.body, c1)((σ2, c2) =>
                consumes(σ2,  FullPerm(), lb.invs, e => LoopInvariantNotPreserved(e), c2)((σ3, _, _, c3) =>
                  Success())))}
            &&
          inScope {
            /* Verify call-site */
            decider.prover.logComment("Establish loop invariant")
            consumes(σ,  FullPerm(), lb.invs, e => LoopInvariantNotEstablished(e), c)((σ1, _, _, c1) => {
              val σ2 = σ1 \ γBody
              decider.prover.logComment("Continue after loop")
              produce(σ2, fresh,  FullPerm(), invAndNotGuard, WhileFailed(loopStmt), c1)((σ3, c2) =>
              /* TODO: Detect potential contradictions between path conditions from loop guard and invariant.
               *       Should no longer be necessary once we have an on-demand handling of merging and
               *       false-checking.
               */
                if (decider.checkSmoke())
                  Success() /* TODO: Mark branch as dead? */
                else
                  leave(σ3, lb, c2)(Q))})})

        case frp @ silver.ast.ConstrainingBlock(vars, body, succ) =>
          val arps = vars map σ.γ.apply
          val c1 = c.setConstrainable(arps, true)
          exec(σ, body, c1)((σ1, c2) =>
            leave(σ1, frp, c2.setConstrainable(arps, false))(Q))
    }
  }

  private def exec(σ: S, stmts: Seq[ast.Statement], c: C)
                  (Q: (S, C) => VerificationResult)
                  : VerificationResult =

    if(stmts.nonEmpty)
      exec(σ, stmts.head, c)((σ1, c1) =>
        exec(σ1, stmts.tail, c1)(Q))
    else
      Q(σ, c)

  private def exec(σ: S, stmt: ast.Statement, c: C)
                  (Q: (S, C) => VerificationResult)
                  : VerificationResult = {

    actualExec(σ, stmt, c)((σ1, c1) => {
      Q(σ1, c1)
    })
  }

	private def actualExec(σ: S, stmt: ast.Statement, c: C)
			    (Q: (S, C) => VerificationResult)
          : VerificationResult = {

    /* For debugging-purposes only */
    stmt match {
      case _: silver.ast.Seqn =>
      case _ =>
        logger.debug(s"\nEXECUTE ${stmt.pos}: $stmt")
        logger.debug(stateFormatter.format(σ))
        decider.prover.logComment("[exec]")
        decider.prover.logComment(stmt.toString)
    }

		val executed = stmt match {
      case silver.ast.Seqn(stmts) =>
        exec(σ, stmts, c)(Q)

      case ass @ ast.Assignment(v, rhs) =>
<<<<<<< HEAD
        v.typ match {
          case ast.types.Wand =>
            assert(rhs.isInstanceOf[ast.MagicWand], s"Expected magic wand but found $rhs (${rhs.getClass.getName}})")
            val wand = rhs.asInstanceOf[ast.MagicWand]
            /* TODO: Inefficient! Create ChunkIdentifier w/o creating a chunk. */
            val id = magicWandSupporter.createChunk(σ.γ, /*σ.h,*/ wand).id
            decider.getChunk[MagicWandChunk[H]](σ, σ.h, id) match {
              case Some(ch) =>
                Q(σ \+ (v, WandChunkRef(ch)), c)
              case None =>
                Failure[ST, H, S, TV](LetWandFailed(ass) dueTo MagicWandChunkNotFound(wand), tv)}

          case _ =>
            eval(σ, rhs, AssignmentFailed(ass), c, tv)((tRhs, c1) =>
              Q(σ \+ (v, tRhs), c1))
        }
=======
        eval(σ, rhs, AssignmentFailed(ass), c)((tRhs, c1) =>
          Q(σ \+ (v, tRhs), c1))
>>>>>>> e9d3b57c

      case ass @ ast.FieldWrite(fl @ ast.FieldAccess(eRcvr, field), rhs) =>
        val pve = AssignmentFailed(ass)
        eval(σ, eRcvr, pve, c)((tRcvr, c1) =>
          decider.assert(σ, tRcvr !== Null()){
            case true =>
              eval(σ, rhs, pve, c1)((tRhs, c2) => {
                val id = FieldChunkIdentifier(tRcvr, field.name)
                decider.withChunk[DirectChunk](σ, σ.h, id, FullPerm(), fl, pve, c2)(fc =>
                  Q(σ \- fc \+ DirectFieldChunk(tRcvr, field.name, tRhs, fc.perm), c2))})
            case false =>
              Failure[ST, H, S](pve dueTo ReceiverNull(fl))})

      case ast.New(v, fields) =>
        val t = fresh(v)
        assume(t !== Null())
        val newh = H(fields.map(f => DirectFieldChunk(t, f.name, fresh(f.name, toSort(f.typ)), FullPerm())))
        val σ1 = σ \+ (v, t) \+ newh
        val refs = state.utils.getDirectlyReachableReferencesState[ST, H, S](σ1) - t
        assume(state.terms.utils.BigAnd(refs map (_ !== t)))
        Q(σ1, c)

      case ast.Fresh(vars) =>
        val (arps, arpConstraints) =
          vars.map(v => (v, freshARP()))
              .map{case (variable, (value, constrain)) => ((variable, value), constrain)}
              .unzip
        val γ1 = Γ(σ.γ.values ++ arps)
          /* It is crucial that the (var -> term) mappings in arps override
           * already existing bindings for the same vars when they are added
           * (via ++).
           */
        assume(toSet(arpConstraints))
        Q(σ \ γ1, c)

      case inhale @ ast.Inhale(a) =>
        produce(σ, fresh, FullPerm(), a, InhaleFailed(inhale), c)((σ1, c1) =>
          Q(σ1, c1))

      case exhale @ ast.Exhale(a) =>
        val pve = ExhaleFailed(exhale)
        consume(σ, FullPerm(), a, pve, c)((σ1, _, _, c1) =>
          Q(σ1, c1))

      case assert @ ast.Assert(a) =>
        val pve = AssertFailed(assert)

        a match {
          /* "assert true" triggers a heap compression. */
          case _: ast.True =>
            heapCompressor.compress(σ, σ.h)
            Q(σ, c)

          /* "assert false" triggers a smoke check. If successful, we backtrack. */
          case _: ast.False =>
            decider.tryOrFail[(S, C)](σ)((σ1, QS, QF) => {
<<<<<<< HEAD
              if (decider.checkSmoke())
                QS(σ1, c)
              else
                QF(Failure[ST, H, S, TV](pve dueTo AssertionFalse(a), tv))
=======
            if (decider.checkSmoke())
                QS(σ1, c)
            else
                QF(Failure[ST, H, S](pve dueTo AssertionFalse(a)))
>>>>>>> e9d3b57c
            })(_ => Success())

          case _ =>
            if (config.disableSubsumption()) {
              val r =
<<<<<<< HEAD
                consume(σ, FullPerm(), a, pve, c/*.copy(reinterpretWand = false)*/, tv)((σ1, _, _, c1) =>
=======
                consume(σ, FullPerm(), a, pve, c)((σ1, _, _, c1) =>
>>>>>>> e9d3b57c
                  Success())
              r && Q(σ, c)
            } else
<<<<<<< HEAD
              consume(σ, FullPerm(), a, pve, c/*.copy(reinterpretWand = false)*/, tv)((σ1, _, _, c1) =>
                Q(σ, c1/*.copy(reinterpretWand = true)*/))
=======
              consume(σ, FullPerm(), a, pve, c)((σ1, _, _, c1) =>
                Q(σ, c1))
>>>>>>> e9d3b57c
        }

      case call @ ast.Call(methodName, eArgs, lhs) =>
        val meth = c.program.findMethod(methodName)
        val pve = PreconditionInCallFalse(call)
          /* TODO: Used to be MethodCallFailed. Is also passed on to producing the postcondition, during which
           *       it is passed on to calls to eval, but it could also be thrown by produce itself (probably
           *       only while checking well-formedness).
           */

        evals(σ, eArgs, pve, c)((tArgs, c1) => {
          val insγ = Γ(meth.formalArgs.map(_.localVar).zip(tArgs))
          val pre = ast.utils.BigAnd(meth.pres)
          consume(σ \ insγ, FullPerm(), pre, pve, c1)((σ1, _, _, c3) => {
            val outs = meth.formalReturns.map(_.localVar)
            val outsγ = Γ(outs.map(v => (v, fresh(v))).toMap)
            val σ2 = σ1 \+ outsγ \ (g = σ.h)
            val post = ast.utils.BigAnd(meth.posts)
            produce(σ2, fresh, FullPerm(), post, pve, c3)((σ3, c4) => {
              val lhsγ = Γ(lhs.zip(outs)
                              .map(p => (p._1, σ3.γ(p._2))).toMap)
              Q(σ3 \ (g = σ.g, γ = σ.γ + lhsγ), c4)})})})

      case fold @ ast.Fold(ast.PredicateAccessPredicate(ast.PredicateAccess(eArgs, predicateName), ePerm)) =>
        val predicate = c.program.findPredicate(predicateName)
        val pve = FoldFailed(fold)
        evals(σ, eArgs, pve, c)((tArgs, c1) =>
            evalp(σ, ePerm, pve, c1)((tPerm, c2) =>
              decider.assert(σ, IsPositive(tPerm)){
                case true =>
                  val insγ = Γ(predicate.formalArgs map (_.localVar) zip tArgs)
<<<<<<< HEAD
                  consume(σ \ insγ, tPerm, predicate.body, pve, c2, tv.stepInto(c2, ScopeChangingDescription[ST, H, S]("Consume Predicate Body")))((σ1, snap, dcs, c3) => {
                  val ncs = dcs flatMap {
                    case fc: DirectFieldChunk => Some(new NestedFieldChunk(fc))
                    case pc: DirectPredicateChunk => Some(new NestedPredicateChunk(pc))
                    case _: MagicWandChunk[H] => None}

=======
                  consume(σ \ insγ, tPerm, predicate.body, pve, c2)((σ1, snap, dcs, c3) => {
                    val ncs = dcs.map {
                      case fc: DirectFieldChunk => new NestedFieldChunk(fc)
                      case pc: DirectPredicateChunk => new NestedPredicateChunk(pc)
                    }
>>>>>>> e9d3b57c
                    /* Producing Access is unfortunately not an option here
                    * since the following would fail due to productions
                    * starting in an empty heap:
                    *
                    *   predicate V { acc(x) }
                    *
                    *   function f(a: int): int
                    *	   requires rd(x)
                    * 	 { x + a }
                    *
                    *   method test(a: int)
                    *     requires ... ensures ...
                    *   { fold acc(V, f(a)) }
                    *
                    * Fold would fail since acc(V, f(a)) is produced in an
                    * empty and thus f(a) fails due to missing permissions to
                    * read x.
                    *
                    * TODO: Use heap merge function here!
                    */
                    val id = PredicateChunkIdentifier(predicate.name, tArgs)
                    val (h, t, tPerm1) = decider.getChunk[DirectPredicateChunk](σ, σ1.h, id) match {
                      case Some(pc) => (σ1.h - pc, pc.snap.convert(sorts.Snap) === snap.convert(sorts.Snap), pc.perm + tPerm)
                      case None => (σ1.h, True(), tPerm)}
                    assume(t)
                    val h1 = h + DirectPredicateChunk(predicate.name, tArgs, snap, tPerm1, ncs) + H(ncs)
                    Q(σ \ h1, c3)})
                case false =>
                  Failure[ST, H, S](pve dueTo NonPositivePermission(ePerm))}))

      case unfold @ ast.Unfold(acc @ ast.PredicateAccessPredicate(ast.PredicateAccess(eArgs, predicateName), ePerm)) =>
        val predicate = c.program.findPredicate(predicateName)
        val pve = UnfoldFailed(unfold)
        evals(σ, eArgs, pve, c)((tArgs, c1) =>
            evalp(σ, ePerm, pve, c1)((tPerm, c2) =>
              decider.assert(σ, IsPositive(tPerm)){
                case true =>
                  val insγ = Γ(predicate.formalArgs map (_.localVar) zip tArgs)
                  consume(σ, FullPerm(), acc, pve, c2)((σ1, snap, _, c3) =>
                    produce(σ1 \ insγ, s => snap.convert(s), tPerm, predicate.body, pve, c3)((σ2, c4) =>
                      Q(σ2 \ σ.γ, c4)))
                case false =>
                  Failure[ST, H, S](pve dueTo NonPositivePermission(ePerm))}))

      case pckg @ ast.Package(wand) =>
        val pve = PackageFailed(pckg)
        val σEmp = Σ(σ.γ, Ø, σ.g)
        val c0 = c/*.copy(poldHeap = Some(σ.h))*/

        var chWand: MagicWandChunk[H] = null
        var hInner: H = null
        var cInner: C = null

        /* TODO: Can inScope and (local execution) be removed? */

        decider.inScope {
          produce(σEmp, fresh, FullPerm(), wand.left, pve, c0, tv.stepInto(c, Description[ST, H, S]("Produce wand lhs")))((σLhs, c1) => {
            val c2 = c1.copy(reserveHeaps = σEmp.h :: σLhs.h :: σ.h :: Nil,
                             exhaleExt = true,
                             lhsHeap = Some(σLhs.h) /*, reinterpretWand = false*/)
//              givenHeap = Some(σLhs.h), footprintHeap = Some(H()),
            val rhs = wand.right // magicWandSupporter.injectExhalingExp(wand.right)
            consume(σEmp, FullPerm(), rhs, pve, c2, tv.stepInto(c2, Description[ST, H, S]("Consume wand rhs")))((_, _, _, c3) => {
              /* Producing the wand is not an option because we need to pass in σ.h */
              assert(chWand == null, s"Found unexpected packaged wand $chWand")
              assert(c3.reserveHeaps.length == 3, s"Expected exactly 3 reserve heaps in the context, but found ${c3.reserveHeaps.length}")
              chWand = magicWandSupporter.createChunk(σ.γ, /*σ.h*/ wand)
              hInner = c3.reserveHeaps(2)
              cInner = c3
              Success()})})
        } && {
          val c1 = cInner.copy(reserveHeaps = Nil, exhaleExt = false, lhsHeap = None/*, reinterpretWand = true*/)
          Q(σ \ (hInner + chWand), c1)
        }

      case apply @ ast.Apply(e) =>
        val pve = ApplyFailed(apply)
        val (wand, wandValues) = magicWandSupporter.resolveWand(σ, e)
        /* TODO: Since resolveWand might already know the chunk it would be faster if we
         *       removed it from the heap directly instead of consuming the wand.
         */
        consume(σ \+ Γ(wandValues), FullPerm(), wand, pve, c/*.copy(reinterpretWand = false)*/, tv)((σ1, _, chs, c1) => {
          assert(chs.size == 1 && chs(0).isInstanceOf[MagicWandChunk[H]], "Unexpected list of consumed chunks: $chs")
          val ch = chs(0).asInstanceOf[MagicWandChunk[H]]
          /* TODO: The given heap is not σ.h, but rather the consumed portion only. However,
           *       using σ.h should not be a problem as long as the heap that is used as
           *       the given-heap while checking self-framingness of the wand is the heap
           *       described by the left-hand side.
           */
          val c1a = c1/*poldHeap = Some(ch.hPO), reinterpretWand = true*/
          consume(σ1, FullPerm(), wand.left, pve, c1a, tv)((σ2, _, _, c2) => {
            val c2a = c2.copy(lhsHeap = Some(σ1.h))
            produce(σ2, fresh, FullPerm(), wand.right, pve, c2a, tv)((σ3, c3) => {
              val c4 = c3.copy(lhsHeap = None/*, poldHeap = None*/)
              Q(σ3 \ σ.γ, c4)})})}) /* TODO: Remove wandValues from γ instead of using old σ.γ */

      /* These cases should not occur when working with the CFG-representation of the program. */
      case   _: silver.ast.Goto
           | _: silver.ast.If
           | _: silver.ast.Label
           | _: silver.ast.Seqn
           | _: silver.ast.Constraining
           | _: silver.ast.While => sys.error(s"Unexpected statement (${stmt.getClass.getName}): $stmt")
		}

		executed
	}
}<|MERGE_RESOLUTION|>--- conflicted
+++ resolved
@@ -8,35 +8,20 @@
 package silicon
 
 import com.weiglewilczek.slf4s.Logging
-<<<<<<< HEAD
-import sil.verifier.errors.{Internal, InhaleFailed, LoopInvariantNotPreserved, UnfoldFailed, AssertFailed,
-    PackageFailed, ApplyFailed, LoopInvariantNotEstablished, WhileFailed, AssignmentFailed, ExhaleFailed,
-    PreconditionInCallFalse, FoldFailed, LetWandFailed}
-import semper.sil.verifier.reasons.{InsufficientPermission, NonPositivePermission, ReceiverNull,
-    AssertionFalse, MagicWandChunkNotFound}
-=======
 import silver.verifier.errors.{Internal, InhaleFailed, LoopInvariantNotPreserved,
     LoopInvariantNotEstablished, WhileFailed, AssignmentFailed, ExhaleFailed, PreconditionInCallFalse, FoldFailed,
     UnfoldFailed, AssertFailed}
-import silver.verifier.reasons.{InsufficientPermission, NonPositivePermission, ReceiverNull, AssertionFalse}
->>>>>>> e9d3b57c
+import silver.verifier.reasons.{InsufficientPermission, NonPositivePermission, ReceiverNull, AssertionFalse,
+    MagicWandChunkNotFound}
 import interfaces.{Executor, Evaluator, Producer, Consumer, VerificationResult, Failure, Success}
 import interfaces.decider.Decider
 import interfaces.state.{Store, Heap, PathConditions, State, StateFactory, StateFormatter, HeapCompressor}
 import interfaces.state.factoryUtils.Ø
 import state.terms._
-<<<<<<< HEAD
 import state.{MagicWandChunk, PredicateChunkIdentifier, FieldChunkIdentifier, DirectFieldChunk, DirectPredicateChunk,
     SymbolConvert, DirectChunk, NestedFieldChunk, NestedPredicateChunk}
-import reporting.{DefaultContext, Executing, IfBranching, Description, BranchingDescriptionStep,
-    ScopeChangingDescription}
+import reporting.DefaultContext
 import supporters.MagicWandSupporter
-import heap.QuantifiedChunkHelper
-=======
-import state.{PredicateChunkIdentifier, FieldChunkIdentifier, DirectFieldChunk, DirectPredicateChunk, SymbolConvert,
-    DirectChunk, NestedFieldChunk, NestedPredicateChunk}
-import reporting.DefaultContext
->>>>>>> e9d3b57c
 import state.terms.perms.IsPositive
 
 trait DefaultExecutor[ST <: Store[ST],
@@ -52,13 +37,9 @@
   private type C = DefaultContext
   private type P = DefaultFractionalPermissions
 
-<<<<<<< HEAD
   protected implicit val manifestH: Manifest[H]
 
-	protected val decider: Decider[P, ST, H, PC, S, C, TV]
-=======
 	protected val decider: Decider[P, ST, H, PC, S, C]
->>>>>>> e9d3b57c
 	import decider.{fresh, assume, inScope}
 
 	protected val stateFactory: StateFactory[ST, H, S]
@@ -71,11 +52,7 @@
   import stateUtils.freshARP
 
   protected val heapCompressor: HeapCompressor[ST, H, S]
-<<<<<<< HEAD
-  protected val quantifiedChunkHelper: QuantifiedChunkHelper[ST, H, PC, S, C, TV]
   protected val magicWandSupporter: MagicWandSupporter[ST, H, PC, S, C, TV]
-=======
->>>>>>> e9d3b57c
 	protected val stateFormatter: StateFormatter[ST, H, S, String]
   protected val config: Config
 
@@ -231,7 +208,6 @@
         exec(σ, stmts, c)(Q)
 
       case ass @ ast.Assignment(v, rhs) =>
-<<<<<<< HEAD
         v.typ match {
           case ast.types.Wand =>
             assert(rhs.isInstanceOf[ast.MagicWand], s"Expected magic wand but found $rhs (${rhs.getClass.getName}})")
@@ -245,13 +221,9 @@
                 Failure[ST, H, S, TV](LetWandFailed(ass) dueTo MagicWandChunkNotFound(wand), tv)}
 
           case _ =>
-            eval(σ, rhs, AssignmentFailed(ass), c, tv)((tRhs, c1) =>
+            eval(σ, rhs, AssignmentFailed(ass), c)((tRhs, c1) =>
               Q(σ \+ (v, tRhs), c1))
         }
-=======
-        eval(σ, rhs, AssignmentFailed(ass), c)((tRhs, c1) =>
-          Q(σ \+ (v, tRhs), c1))
->>>>>>> e9d3b57c
 
       case ass @ ast.FieldWrite(fl @ ast.FieldAccess(eRcvr, field), rhs) =>
         val pve = AssignmentFailed(ass)
@@ -308,37 +280,21 @@
           /* "assert false" triggers a smoke check. If successful, we backtrack. */
           case _: ast.False =>
             decider.tryOrFail[(S, C)](σ)((σ1, QS, QF) => {
-<<<<<<< HEAD
               if (decider.checkSmoke())
                 QS(σ1, c)
               else
-                QF(Failure[ST, H, S, TV](pve dueTo AssertionFalse(a), tv))
-=======
-            if (decider.checkSmoke())
-                QS(σ1, c)
-            else
                 QF(Failure[ST, H, S](pve dueTo AssertionFalse(a)))
->>>>>>> e9d3b57c
             })(_ => Success())
 
           case _ =>
             if (config.disableSubsumption()) {
               val r =
-<<<<<<< HEAD
-                consume(σ, FullPerm(), a, pve, c/*.copy(reinterpretWand = false)*/, tv)((σ1, _, _, c1) =>
-=======
-                consume(σ, FullPerm(), a, pve, c)((σ1, _, _, c1) =>
->>>>>>> e9d3b57c
+                consume(σ, FullPerm(), a, pve, c/*.copy(reinterpretWand = false)*/)((σ1, _, _, c1) =>
                   Success())
               r && Q(σ, c)
             } else
-<<<<<<< HEAD
-              consume(σ, FullPerm(), a, pve, c/*.copy(reinterpretWand = false)*/, tv)((σ1, _, _, c1) =>
+              consume(σ, FullPerm(), a, pve, c/*.copy(reinterpretWand = false)*/)((σ1, _, _, c1) =>
                 Q(σ, c1/*.copy(reinterpretWand = true)*/))
-=======
-              consume(σ, FullPerm(), a, pve, c)((σ1, _, _, c1) =>
-                Q(σ, c1))
->>>>>>> e9d3b57c
         }
 
       case call @ ast.Call(methodName, eArgs, lhs) =>
@@ -370,20 +326,12 @@
               decider.assert(σ, IsPositive(tPerm)){
                 case true =>
                   val insγ = Γ(predicate.formalArgs map (_.localVar) zip tArgs)
-<<<<<<< HEAD
-                  consume(σ \ insγ, tPerm, predicate.body, pve, c2, tv.stepInto(c2, ScopeChangingDescription[ST, H, S]("Consume Predicate Body")))((σ1, snap, dcs, c3) => {
+                  consume(σ \ insγ, tPerm, predicate.body, pve, c2)((σ1, snap, dcs, c3) => {
                   val ncs = dcs flatMap {
                     case fc: DirectFieldChunk => Some(new NestedFieldChunk(fc))
                     case pc: DirectPredicateChunk => Some(new NestedPredicateChunk(pc))
                     case _: MagicWandChunk[H] => None}
 
-=======
-                  consume(σ \ insγ, tPerm, predicate.body, pve, c2)((σ1, snap, dcs, c3) => {
-                    val ncs = dcs.map {
-                      case fc: DirectFieldChunk => new NestedFieldChunk(fc)
-                      case pc: DirectPredicateChunk => new NestedPredicateChunk(pc)
-                    }
->>>>>>> e9d3b57c
                     /* Producing Access is unfortunately not an option here
                     * since the following would fail due to productions
                     * starting in an empty heap:
