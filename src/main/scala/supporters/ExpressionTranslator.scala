/*
 * This Source Code Form is subject to the terms of the Mozilla Public
 * License, v. 2.0. If a copy of the MPL was not distributed with this
 * file, You can obtain one at http://mozilla.org/MPL/2.0/.
 */

package viper
package silicon
package supporters

import silver.ast
import state.SymbolConvert
import state.terms._

trait ExpressionTranslator {
  val symbolConverter: SymbolConvert

  /* TODO: Shares a lot of code with DefaultEvaluator. Unfortunately, it doesn't seem to be easy to
   *       reuse code because the code in DefaultEvaluator uses the state whereas this one here
   *       doesn't. Of course, one could just evaluate the domains using the DefaultEvaluator - which
   *       was done before - but that is less efficient and creates lots of additional noise output
   *       in the prover log.
   *
   * TODO: Can't we do without toSort? Or at least with a less type-specific one?
   */
  protected def translate(toSort: (ast.Type, Map[ast.TypeVar, ast.Type]) => Sort)
                         (exp: ast.Exp)
                         : Term = {

    val f = translate(toSort) _

    def translateAnySetUnExp(exp: silver.ast.AnySetUnExp,
                             setTerm: Term => Term,
                             multisetTerm: Term => Term) =

      exp.typ match {
        case _: ast.SetType => setTerm(f(exp.exp))
        case _: ast.MultisetType => multisetTerm(f(exp.exp))
        case _ => sys.error("Expected a (multi)set-typed expression but found %s (%s) of sort %s"
                            .format(exp, exp.getClass.getName, exp.typ))
      }

    def translateAnySetBinExp(exp: silver.ast.AnySetBinExp,
                              setTerm: (Term, Term) => Term,
                              multisetTerm: (Term, Term) => Term,
                              anysetTypedExp: ast.Exp = exp) =

      anysetTypedExp.typ match {
        case _: ast.SetType => setTerm(f(exp.left), f(exp.right))
        case _: ast.MultisetType => multisetTerm(f(exp.left), f(exp.right))
        case _ => sys.error("Expected a (multi)set-typed expression but found %s (%s) of sort %s"
                            .format(anysetTypedExp, anysetTypedExp.getClass.getName, anysetTypedExp.typ))
      }


    exp match {
      case sourceQuant: ast.QuantifiedExp =>
        /* IMPORTANT: Keep in sync with [[DefaultEvaluator.eval]]
         *
         * TODO: Avoid this code duplication.
         *
         * TODO: In the long run, it might be better to not
         *         1. record data while verifying a function
         *         2. and to then translate the function using the recorded data
         *       but to instead create the function definition axioms from the
         *       terms that the evaluation of the function body (and the
         *       postcondition) yielded.
         */

        val (eQuant, qantOp, eTriggers) = sourceQuant match {
          case forall: ast.Forall =>
            val autoTriggeredForall = silicon.utils.ast.autoTrigger(forall)
            (autoTriggeredForall, Forall, autoTriggeredForall.triggers)
          case exists: ast.Exists =>
            (exists, Exists, Seq())
        }

        val body = eQuant.exp
        val vars = eQuant.variables map (_.localVar)

        val translatedTriggers = eTriggers map (triggerSet => Trigger(triggerSet.exps map (trigger =>
          f(trigger) match {
            case fapp: FApp => fapp.limitedVersion /* IMPORTANT: Keep in sync with [[DefaultEvaluator.evalTrigger]] */
            case other => other
          }
        )))

        Quantification(qantOp,
                       vars map (v => Var(v.name, toSort(v.typ, Map()))),
                       f(body),
                       translatedTriggers)

      case _: ast.TrueLit => True()
      case _: ast.FalseLit => False()
      case ast.Not(e0) => Not(f(e0))
      case ast.And(e0, e1) => And(f(e0), f(e1))
      case ast.Or(e0, e1) => Or(f(e0), f(e1))
      case ast.Implies(e0, e1) => Implies(f(e0), f(e1))
      case ast.CondExp(e0, e1, e2) => Ite(f(e0), f(e1), f(e2))

      case ast.EqCmp(e0, e1) => Equals(f(e0), f(e1))
      case ast.NeCmp(e0, e1) => Not(Equals(f(e0), f(e1)))

      case ast.IntLit(n) => IntLiteral(n)
      case ast.Add(e0, e1) => Plus(f(e0), f(e1))
      case ast.Sub(e0, e1) => Minus(f(e0), f(e1))
      case ast.Mul(e0, e1) => Times(f(e0), f(e1))
      case ast.Div(e0, e1) => Div(f(e0), f(e1))
      case ast.Mod(e0, e1) => Mod(f(e0), f(e1))
      case ast.Minus(e0) => Minus(IntLiteral(0), f(e0))

      case ast.GeCmp(e0, e1) => AtLeast(f(e0), f(e1))
      case ast.GtCmp(e0, e1) => Greater(f(e0), f(e1))
      case ast.LeCmp(e0, e1) => AtMost(f(e0), f(e1))
      case ast.LtCmp(e0, e1) => Less(f(e0), f(e1))

      case _: ast.NullLit => Null()

      case v: ast.AbstractLocalVar => Var(v.name, toSort(v.typ, Map()))

      case ast.DomainFuncApp(funcName, args, typeVarMap) =>
        val tArgs = args map f
        val inSorts = tArgs map (_.sort)
        val outSort = toSort(exp.typ, toMap(typeVarMap))
        val id = symbolConverter.toSortSpecificId(funcName, inSorts :+ outSort)
        val df = Function(id, inSorts, outSort)
        DomainFApp(df, tArgs)

      /* Permissions */

      case _: ast.FullPerm => FullPerm()
      case _: ast.NoPerm => NoPerm()
      case ast.FractionalPerm(e0, e1) => FractionPerm(f(e0), f(e1))

      case ast.PermAdd(e0, e1) => PermPlus(f(e0), f(e1))
      case ast.PermSub(e0, e1) => PermMinus(f(e0), f(e1))
      case ast.PermMul(e0, e1) => PermTimes(f(e0), f(e1))
      case ast.IntPermMul(e0, e1) => IntPermTimes(f(e0), f(e1))
      case ast.PermDiv(e0, e1) => PermIntDiv(f(e0), f(e1))
      case ast.PermLeCmp(e0, e1) => AtMost(f(e0), f(e1))
      case ast.PermLtCmp(e0, e1) => Less(f(e0), f(e1))
      case ast.PermGeCmp(e0, e1) => AtLeast(f(e0), f(e1))
      case ast.PermGtCmp(e0, e1) => Greater(f(e0), f(e1))

      /* Sequences */

      case silver.ast.SeqAppend(e0, e1) => SeqAppend(f(e0), f(e1))
      case silver.ast.SeqContains(e0, e1) => SeqIn(f(e1), f(e0))
      case silver.ast.SeqDrop(e0, e1) => SeqDrop(f(e0), f(e1))
      case silver.ast.SeqIndex(e0, e1) => SeqAt(f(e0), f(e1))
      case silver.ast.SeqLength(e) => SeqLength(f(e))
      case silver.ast.SeqTake(e0, e1) => SeqTake(f(e0), f(e1))
      case silver.ast.EmptySeq(typ) => SeqNil(toSort(typ, Map()))
      case silver.ast.RangeSeq(e0, e1) => SeqRanged(f(e0), f(e1))
      case silver.ast.SeqUpdate(e0, e1, e2) => SeqUpdate(f(e0), f(e1), f(e2))

      case silver.ast.ExplicitSeq(es) =>
        es.tail.foldLeft[SeqTerm](SeqSingleton(f(es.head)))((tSeq, e) =>
          SeqAppend(SeqSingleton(f(e)), tSeq))

      /* Sets and multisets */

      case silver.ast.EmptySet(typ) => EmptySet(toSort(typ, Map()))
      case silver.ast.EmptyMultiset(typ) => EmptyMultiset(toSort(typ, Map()))

      case silver.ast.ExplicitSet(es) =>
        es.tail.foldLeft[SetTerm](SingletonSet(f(es.head)))((tSet, e) =>
          SetAdd(tSet, f(e)))

      case silver.ast.ExplicitMultiset(es) =>
        es.tail.foldLeft[MultisetTerm](SingletonMultiset(f(es.head)))((tMultiset, e) =>
          MultisetAdd(tMultiset, f(e)))

      case as: silver.ast.AnySetUnion => translateAnySetBinExp(as, SetUnion, MultisetUnion)
      case as: silver.ast.AnySetIntersection => translateAnySetBinExp(as, SetIntersection, MultisetIntersection)
      case as: silver.ast.AnySetSubset => translateAnySetBinExp(as, SetSubset, MultisetSubset)
      case as: silver.ast.AnySetMinus => translateAnySetBinExp(as, SetDifference, MultisetDifference)
      case as: silver.ast.AnySetContains => translateAnySetBinExp(as, SetIn, (t0, t1) => MultisetCount(t1, t0), as.right)
      case as: silver.ast.AnySetCardinality => translateAnySetUnExp(as, SetCardinality, MultisetCardinality)

      /* Other expressions */

      case silver.ast.Let(lvd, e, body) => Let(f(lvd.localVar).asInstanceOf[Var], f(e), f(body))

      /* Unsupported (because unexpected) expressions */

      case   _: ast.LocationAccess | _: ast.AccessPredicate | _: ast.Old | _: ast.LabelledOld | _: ast.FractionalPerm
             | _: ast.Result | _: ast.Unfolding | _: ast.InhaleExhaleExp | _: ast.PredicateAccess
             | _: ast.FuncApp | _: ast.CurrentPerm | _: ast.EpsilonPerm  | _: ast.WildcardPerm | _: ast.EpsilonPerm
<<<<<<< HEAD
             | _: ast.ForPerm =>
=======
             | _: ast.ApplyOld | _: ast.Applying | _: ast.Folding | _: ast.MagicWand | _: ast.Packaging =>
>>>>>>> 143063cc

        sys.error(s"Found unexpected expression $exp (${exp.getClass.getName}})")
    }
  }
}<|MERGE_RESOLUTION|>--- conflicted
+++ resolved
@@ -184,14 +184,22 @@
 
       /* Unsupported (because unexpected) expressions */
 
-      case   _: ast.LocationAccess | _: ast.AccessPredicate | _: ast.Old | _: ast.LabelledOld | _: ast.FractionalPerm
-             | _: ast.Result | _: ast.Unfolding | _: ast.InhaleExhaleExp | _: ast.PredicateAccess
-             | _: ast.FuncApp | _: ast.CurrentPerm | _: ast.EpsilonPerm  | _: ast.WildcardPerm | _: ast.EpsilonPerm
-<<<<<<< HEAD
-             | _: ast.ForPerm =>
-=======
-             | _: ast.ApplyOld | _: ast.Applying | _: ast.Folding | _: ast.MagicWand | _: ast.Packaging =>
->>>>>>> 143063cc
+      case     _: ast.LocationAccess
+             | _: ast.AccessPredicate
+             | _: ast.Old
+             | _: ast.LabelledOld
+             | _: ast.FractionalPerm
+             | _: ast.Result
+             | _: ast.Unfolding
+             | _: ast.InhaleExhaleExp
+             | _: ast.PredicateAccess
+             | _: ast.FuncApp
+             | _: ast.CurrentPerm
+             | _: ast.EpsilonPerm
+             | _: ast.WildcardPerm
+             | _: ast.EpsilonPerm
+             | _: ast.ForPerm
+             =>
 
         sys.error(s"Found unexpected expression $exp (${exp.getClass.getName}})")
     }
