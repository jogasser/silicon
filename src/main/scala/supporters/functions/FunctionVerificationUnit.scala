--- conflicted
+++ resolved
@@ -156,18 +156,9 @@
       v.decider.setProverOptions(proverOptions)
 
       openSymbExLogger(function)
-<<<<<<< HEAD
       val res = Seq(handleFunction(function))
-=======
-
-      val data = functionData(function)
-      data.formalArgs.values foreach (v => decider.prover.declare(ConstDecl(v)))
-      decider.prover.declare(ConstDecl(data.formalResult))
-
-      val res = Seq(handleFunction(sInit, function))
 
       v.decider.resetProverOptions()
->>>>>>> 74722a8e
       symbExLog.closeMemberScope()
       res
     }
