// This Source Code Form is subject to the terms of the Mozilla Public
// License, v. 2.0. If a copy of the MPL was not distributed with this
// file, You can obtain one at http://mozilla.org/MPL/2.0/.
//
// Copyright (c) 2011-2021 ETH Zurich.

package viper.silicon.supporters.functions

import com.typesafe.scalalogging.LazyLogging

import scala.annotation.unused
import viper.silver.ast
import viper.silicon.Map
import viper.silicon.rules.functionSupporter
import viper.silicon.state.{Identifier, SimpleIdentifier, SuffixedIdentifier, SymbolConverter}
import viper.silicon.state.terms._
import viper.silicon.supporters.ExpressionTranslator
import viper.silicon.utils.ast.extractPTypeFromExp
import viper.silicon.verifier.Verifier
import viper.silver.parser.{PType, PUnknown}
import viper.silver.ast.AnnotationInfo
import viper.silver.reporter.{InternalWarningMessage, Reporter}

class HeapAccessReplacingExpressionTranslator(symbolConverter: SymbolConverter,
                                              fresh: (String, Sort, Option[PType]) => Var,
                                              resolutionFailureMessage: (ast.Positioned, FunctionData) => String,
                                              stopOnResolutionFailure: (ast.Positioned, FunctionData) => Boolean,
                                              reporter: Reporter)
    extends ExpressionTranslator
       with LazyLogging {

  protected var program: ast.Program = _
  @unused private var func: ast.Function = _
  private var data: FunctionData = _
  private var ignoreAccessPredicates = false
  private var failed = false
  private var context: Seq[ExpContext] = Seq.empty

  var functionData: Map[ast.Function, FunctionData] = _

  def translate(program: ast.Program,
                func: ast.Function,
                data: FunctionData)
               : Option[Term] = {

    this.func = func
    this.program = program
    this.data = data
    this.failed = false

    val result = func.body map translate

    if (failed) None else result
  }

  private def translate(exp: ast.Exp): Term = {
    /* Attention: This method is reentrant (via private translate) */
    translate(symbolConverter.toSort _)(exp)
  }

  def translatePostcondition(program: ast.Program,
                             posts: Seq[ast.Exp],
                             data: FunctionData)
                            : Seq[Term] = {

    this.program = program
    this.data = data
    this.failed = false

    posts.map(p => translate(symbolConverter.toSort _)(p.whenInhaling))
  }

  def translatePrecondition(program: ast.Program,
                            pres: Seq[ast.Exp],
                            data: FunctionData)
                           : Seq[Term] = {

    this.program = program
    this.data = data
    this.ignoreAccessPredicates = true
    this.failed = false

    pres.map(p => translate(symbolConverter.toSort _)(p.whenExhaling))
  }

  /* Attention: Expects some fields, e.g., `program` and `locToSnap`, to be
   * set, depending on which kind of translation is performed.
   * See public `translate` methods.
   */
  override protected def translate(toSort: ast.Type => Sort)
                                  (e: ast.Exp)
                                  : Term =

    e match {
      case _: ast.AccessPredicate | _: ast.MagicWand if ignoreAccessPredicates => True
      case q: ast.Forall if !q.isPure && ignoreAccessPredicates => True

      case _: ast.Result => data.formalResult
      case l@ast.Let(lvd, e, body) =>
        val bvar = translate(toSort)(lvd.localVar)
        val tE = translate(toSort)(e)
        context = context :+ LetContext(l)
        val tBody = translate(toSort)(body)
        context = context.init
        Let(bvar.asInstanceOf[Var], tE, tBody)

      case v: ast.AbstractLocalVar =>
        data.formalArgs.get(v) match {
          case Some(t) => t
          case None => Var(Identifier(v.name), toSort(v.typ), false)
        }

      case eQuant: ast.QuantifiedExp =>
        /* Local variables that are not parameters of the function itself, i.e. quantified
         * and let-bound variables, are translated as-is, e.g. 'x' will be translated to 'x',
         * not to some 'x@i'. If a local variable occurs in a term that was recorded during
         * the well-definedness checking & verification of a function, e.g. a mapping such as
         * 'e.f |-> lookup(...)' from field access to snapshot, the recorded term potentially
         * contains occurrences of such local variables. However, recorded terms contain
         * occurrences where the local variables *are* suffixed, i.e. of the form 'x@i'.
         * Hence, the body of a quantifier is processed after being translated, and each
         * occurrence of 'x@i' is replaced by 'x', for all variables 'x@i' where the prefix
         * 'x' is bound by the surrounding quantifier.
         */
        context = context :+ QuantifierContext(eQuant)
        val tQuant = super.translate(symbolConverter.toSort)(eQuant).asInstanceOf[Quantification]
        val names = tQuant.vars.map(_.id.name)

        val res = tQuant.transform({ case v: Var =>
          v.id match {
            case sid: SuffixedIdentifier if names.contains(sid.prefix.name) =>
              Var(SimpleIdentifier(sid.prefix.name), v.sort, false)
            case _ => v
          }
        })()
        context = context.init
        res

      case loc: ast.LocationAccess => getOrFail(data.locToSnap, loc, context, toSort(loc.typ), Option.when(Verifier.config.enableDebugging())(extractPTypeFromExp(loc)))
      case ast.Unfolding(_, eIn) => translate(toSort)(eIn)
      case ast.Applying(_, eIn) => translate(toSort)(eIn)
      case ast.Asserting(_, eIn) => translate(toSort)(eIn)

      case eFApp: ast.FuncApp =>
        val silverFunc = program.findFunction(eFApp.funcname)
        val funcAnn = silverFunc.info.getUniqueInfo[AnnotationInfo]
        val fun = funcAnn match {
          case Some(a) if a.values.contains("opaque") =>
            val funcAppAnn = eFApp.info.getUniqueInfo[AnnotationInfo]
            funcAppAnn match {
              case Some(a) if a.values.contains("reveal") => symbolConverter.toFunction(silverFunc)
              case _ => functionSupporter.limitedVersion(symbolConverter.toFunction(silverFunc))
            }
          case _ => symbolConverter.toFunction(silverFunc)
        }
        val args = eFApp.args map (arg => translate(arg))
<<<<<<< HEAD
        val snap = getOrFail(data.fappToSnap, eFApp, sorts.Snap, Option.when(Verifier.config.enableDebugging())(PUnknown()))
        App(fun, snap +: args)
=======
        val snap = getOrFail(data.fappToSnap, eFApp, context, sorts.Snap, Option.when(Verifier.config.enableDebugging())(PUnknown()))
        val fapp = App(fun, snap +: args)

        val callerHeight = data.height
        val calleeHeight = functionData(eFApp.func(program)).height

        if (callerHeight < calleeHeight)
          fapp
        else
          fapp.copy(applicable = functionSupporter.limitedVersion(fun))
>>>>>>> 74722a8e

      case _ => super.translate(symbolConverter.toSort)(e)
    }

  def getOrFail[K <: ast.Positioned](map: Map[(K, Seq[ExpContext]), Term], key: K, ctx: Seq[ExpContext], sort: Sort, pType: Option[PType]): Term =
    map.get((key, ctx)) match {
      case Some(s) =>
        s.convert(sort)
      case None =>
        if (!failed && data.verificationFailures.isEmpty) {
          val msg = resolutionFailureMessage(key, data)

          reporter report InternalWarningMessage(msg)
          logger warn msg
        }

        failed = failed || stopOnResolutionFailure(key, data)

        /* TODO: Fresh symbol $unresolved must be a function of all currently quantified variables,
         *       including the formal arguments of a function, if the unresolved expression is from
         *       a function body.
         */
        fresh("$unresolved", sort, pType)
    }
}<|MERGE_RESOLUTION|>--- conflicted
+++ resolved
@@ -154,21 +154,8 @@
           case _ => symbolConverter.toFunction(silverFunc)
         }
         val args = eFApp.args map (arg => translate(arg))
-<<<<<<< HEAD
-        val snap = getOrFail(data.fappToSnap, eFApp, sorts.Snap, Option.when(Verifier.config.enableDebugging())(PUnknown()))
+        val snap = getOrFail(data.fappToSnap, eFApp, context, sorts.Snap, Option.when(Verifier.config.enableDebugging())(PUnknown()))
         App(fun, snap +: args)
-=======
-        val snap = getOrFail(data.fappToSnap, eFApp, context, sorts.Snap, Option.when(Verifier.config.enableDebugging())(PUnknown()))
-        val fapp = App(fun, snap +: args)
-
-        val callerHeight = data.height
-        val calleeHeight = functionData(eFApp.func(program)).height
-
-        if (callerHeight < calleeHeight)
-          fapp
-        else
-          fapp.copy(applicable = functionSupporter.limitedVersion(fun))
->>>>>>> 74722a8e
 
       case _ => super.translate(symbolConverter.toSort)(e)
     }
