--- conflicted
+++ resolved
@@ -13,13 +13,8 @@
 import interfaces.{Failure, Producer, Consumer, Evaluator, VerificationResult}
 import interfaces.decider.Decider
 import state.terms._
-<<<<<<< HEAD
 import semper.silicon.state.{DirectFieldChunk, DirectPredicateChunk, SymbolConvert, DirectChunk}
-import reporting.{DefaultContext, Producing, ImplBranching, IfBranching, Bookkeeper}
-=======
-import state.{DirectFieldChunk, DirectPredicateChunk, SymbolConvert, DirectChunk}
 import reporting.{DefaultContext, Bookkeeper}
->>>>>>> e29ec2e7
 import heap.QuantifiedChunkHelper
 
 trait DefaultProducer[ST <: Store[ST],
@@ -130,15 +125,8 @@
 //        println(s"  sf1 = $sf1")
 
         assume(tSnapEq)
-<<<<<<< HEAD
-//        assume(SnapshotHelper.discoverEqualities(decider.π))
-//        println(s"  assumed tSnapEq")
-        produce2(σ, sf0, p, a0, pve, c, tv)((h1, c1) =>
-          produce2(σ \ h1, sf1, p, a1, pve, c1, tv)((h2, c2) =>
-=======
         produce2(σ, sf0, p, a0, pve, c)((h1, c1) =>
           produce2(σ \ h1, sf1, p, a1, pve, c1)((h2, c2) =>
->>>>>>> e29ec2e7
             Q(h2, c2)))
 
       case ast.Implies(e0, a0) if !φ.isPure =>
@@ -180,15 +168,10 @@
 
       case ast.PredicateAccessPredicate(ast.PredicateAccess(eArgs, predicateName), gain) =>
         val predicate = c.program.findPredicate(predicateName)
-<<<<<<< HEAD
-        evals(σ, eArgs, pve, c, tv)((tArgs, c1) =>
-          evalp(σ, gain, pve, c1, tv)((pGain, c2) => {
+        evals(σ, eArgs, pve, c)((tArgs, c1) =>
+          evalp(σ, gain, pve, c1)((pGain, c2) => {
 //            println("\n[producer/pred]")
 //            println(s"  φ = $φ")
-=======
-        evals(σ, eArgs, pve, c)((tArgs, c1) =>
-          evalp(σ, gain, pve, c1)((pGain, c2) => {
->>>>>>> e29ec2e7
             val s = sf(getOptimalSnapshotSort(predicate.body, c)._1)
 //            println(s"  s = $s  (${s.sort}, ${s.getClass.getSimpleName}})")
             val pNettoGain = pGain * p
@@ -198,17 +181,29 @@
 
       /* Quantified field access predicate */
       case fa@ ast.Forall(vars, triggers, ast.Implies(cond, ast.FieldAccessPredicate(ast.FieldAccess(eRcvr, f), gain))) =>
-<<<<<<< HEAD
-        decider.prover.logComment("Producing set access predicate " + fa)
-
-          val tVars = vars map (v => fresh(v.name, toSort(v.typ)))
-          val γVars = Γ((vars map (v => ast.LocalVariable(v.name)(v.typ))) zip tVars)
-
-          eval(σ \+ γVars, cond, pve, c, tv)((tCond, c1) =>
-            eval(σ \+ γVars, eRcvr, pve, c1, tv)((tRcvr, c2) => {
-              decider.prover.logComment("End produce set access predicate " + fa)
-              evalp(σ \+ γVars, gain, pve, c2, tv)((pGain, c3) => {
-                /* TODO: This is just a temporary work-around to cope with problems related to quantified permissions. */
+        val tVars = vars map (v => fresh(v.name, toSort(v.typ)))
+        val γVars = Γ((vars map (v => ast.LocalVariable(v.name)(v.typ))) zip tVars)
+        val πPre = decider.π
+        var πAux: Set[Term] = Set()
+
+this.asInstanceOf[DefaultEvaluator[ST, H, PC, C]].quantifiedVars = tVars ++: this.asInstanceOf[DefaultEvaluator[ST, H, PC, C]].quantifiedVars
+
+        decider.locally[(Term, Term, P, C)](QB => {
+          decider.prover.logComment("Begin local evaluation of sub-expressions of " + fa)
+          eval(σ \+ γVars, cond, pve, c)((tCond, c1) =>
+            eval(σ \+ γVars, eRcvr, pve, c1)((tRcvr, c2) =>
+              evalp(σ \+ γVars, gain, pve, c2)((pGain, c3) => {
+                πAux = decider.π -- πPre
+                decider.prover.logComment("End local evaluation of sub-expressions of " + fa)
+                QB(tCond, tRcvr, pGain, c3)})))}
+    ){case (tCond, tRcvr, pGain, c3) =>
+        val tAuxQuant = Quantification(Forall, tVars, state.terms.utils.BigAnd(πAux))
+        decider.assume(tAuxQuant)
+
+this.asInstanceOf[DefaultEvaluator[ST, H, PC, C]].quantifiedVars = this.asInstanceOf[DefaultEvaluator[ST, H, PC, C]].quantifiedVars.drop(tVars.length)
+
+        /* TODO: This is just a temporary work-around to cope with problems related to quantified permissions. */
+        val ch = quantifiedChunkHelper.transform(tRcvr, f, sf(toSort(f.typ)), pGain * p, tCond, tVars)
 //                val s = sf(sorts.Arrow(sorts.Ref, toSort(f.typ)))
                 val s = sf(sorts.Array(sorts.Ref, toSort(f.typ)))
 //                val s = sf(toSort(f.typ))
@@ -220,44 +215,6 @@
 //                println(s"  fs == $fs  (${fs.sort}}, ${fs.getClass.getSimpleName}})")
                 val ch = quantifiedChunkHelper.transform(tRcvr, f, fs, pGain * p, tCond)
 //                println(s"  ch = $ch")
-                val v = Var("nonnull", sorts.Ref)
-                val auxQuant =
-                  Quantification(
-                    Forall,
-                    List(v),
-                    Implies(
-                      Less(NoPerm(), ch.perm.replace(*(), v)),
-                      v !== Null()),
-                    List(Trigger(List(NullTrigger(v)))))
-                decider.assume(auxQuant)
-                val h =
-                  if(quantifiedChunkHelper.isQuantifiedFor(σ.h,f.name)) σ.h
-                  else quantifiedChunkHelper.quantifyChunksForField(σ.h, f.name)
-                Q(h + ch, c3)})}))
-=======
-        val tVars = vars map (v => fresh(v.name, toSort(v.typ)))
-        val γVars = Γ((vars map (v => ast.LocalVariable(v.name)(v.typ))) zip tVars)
-        val πPre = decider.π
-        var πAux: Set[Term] = Set()
-
-this.asInstanceOf[DefaultEvaluator[ST, H, PC, C]].quantifiedVars = tVars ++: this.asInstanceOf[DefaultEvaluator[ST, H, PC, C]].quantifiedVars
-
-        decider.locally[(Term, Term, P, C)](QB => {
-          decider.prover.logComment("Begin local evaluation of sub-expressions of " + fa)
-          eval(σ \+ γVars, cond, pve, c)((tCond, c1) =>
-            eval(σ \+ γVars, eRcvr, pve, c1)((tRcvr, c2) =>
-              evalp(σ \+ γVars, gain, pve, c2)((pGain, c3) => {
-                πAux = decider.π -- πPre
-                decider.prover.logComment("End local evaluation of sub-expressions of " + fa)
-                QB(tCond, tRcvr, pGain, c3)})))}
-    ){case (tCond, tRcvr, pGain, c3) =>
-        val tAuxQuant = Quantification(Forall, tVars, state.terms.utils.BigAnd(πAux))
-        decider.assume(tAuxQuant)
-
-this.asInstanceOf[DefaultEvaluator[ST, H, PC, C]].quantifiedVars = this.asInstanceOf[DefaultEvaluator[ST, H, PC, C]].quantifiedVars.drop(tVars.length)
-
-        /* TODO: This is just a temporary work-around to cope with problems related to quantified permissions. */
-        val ch = quantifiedChunkHelper.transform(tRcvr, f, sf(toSort(f.typ)), pGain * p, tCond, tVars)
         val v = Var("nonnull", sorts.Ref)
         val tNonNullQuant =
           Quantification(
@@ -272,7 +229,6 @@
           if(quantifiedChunkHelper.isQuantifiedFor(σ.h,f.name)) σ.h
           else quantifiedChunkHelper.quantifyChunksForField(σ.h, f.name/*, tVars*/)
         Q(h + ch, c3)}
->>>>>>> e29ec2e7
 
       case _: ast.InhaleExhale =>
         Failure[ST, H, S](ast.Consistency.createUnexpectedInhaleExhaleExpressionError(φ))
