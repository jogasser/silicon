--- conflicted
+++ resolved
@@ -13,16 +13,10 @@
 import viper.silicon.decider.RecordedPathConditions
 import viper.silicon.interfaces.state.{Chunk, GeneralChunk}
 import viper.silicon.state.State.OldHeaps
-<<<<<<< HEAD
-import viper.silicon.state.terms.{And, Ite, NoPerm, Term, Var}
-import viper.silicon.supporters.functions.{FunctionRecorder, NoopFunctionRecorder}
-=======
-import viper.silicon.state.terms.{Term, Var}
+import viper.silicon.state.terms.{And, Ite, NoPerm, SeqAppend, Term, Var}
 import viper.silicon.supporters.PredicateData
 import viper.silicon.supporters.functions.{FunctionData, FunctionRecorder, NoopFunctionRecorder}
->>>>>>> fd51ab6f
 import viper.silicon.{Map, Stack}
-import viper.silver.cfg.silver.SilverCfg.SilverBlock
 
 final case class State(g: Store = Store(),
                        h: Heap = Heap(),
@@ -268,7 +262,7 @@
     h map (c => {
       c match {
         case c: GeneralChunk =>
-          c.withPerm(Ite(cond, c.perm, NoPerm()))
+          c.withPerm(Ite(cond, c.perm, NoPerm))
         case _ => sys.error("Chunk type not conditionalizable.")
       }
     })
@@ -293,7 +287,9 @@
   def merge(s1: State, pc1: RecordedPathConditions, s2: State, pc2: RecordedPathConditions): State = {
     s1 match {
       /* Decompose state s1 */
-      case State(g1, h1, oldHeaps1,
+      case State(g1, h1, program, member,
+      predicateData, functionData,
+      oldHeaps1,
       parallelizeBranches1,
       recordVisited1, visited1,
       methodCfg1, invariantContexts1,
@@ -310,11 +306,14 @@
       reserveHeaps1, reserveCfgs1, conservedPcs1, recordPcs1, exhaleExt1,
       ssCache1, hackIssue387DisablePermissionConsumption1,
       qpFields1, qpPredicates1, qpMagicWands1, smCache1, pmCache1, smDomainNeeded1,
-      predicateSnapMap1, predicateFormalVarMap1, hack, retryLevel) =>
+      predicateSnapMap1, predicateFormalVarMap1, retryLevel, useHeapTriggers,
+      moreCompleteExhale) =>
 
         /* Decompose state s2: most values must match those of s1 */
         s2 match {
-          case State(g2, h2, oldHeaps2,
+          case State(g2, h2, `program`, `member`,
+          `predicateData`, `functionData`,
+          oldHeaps2,
           `parallelizeBranches1`,
           `recordVisited1`, `visited1`,
           `methodCfg1`, invariantContexts2,
@@ -331,7 +330,7 @@
           reserveHeaps2, `reserveCfgs1`, conservedPcs2, `recordPcs1`, `exhaleExt1`,
           ssCache2, `hackIssue387DisablePermissionConsumption1`,
           `qpFields1`, `qpPredicates1`, `qpMagicWands1`, smCache2, pmCache2, smDomainNeeded2,
-          `predicateSnapMap1`, `predicateFormalVarMap1`, `hack`, `retryLevel`) =>
+          `predicateSnapMap1`, `predicateFormalVarMap1`, `retryLevel`, `useHeapTriggers`, moreCompleteExhale2) =>
 
             val functionRecorder3 = functionRecorder1.merge(functionRecorder2)
             val triggerExp3 = triggerExp1 && triggerExp2
