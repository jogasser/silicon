/*
 * This Source Code Form is subject to the terms of the Mozilla Public
 * License, v. 2.0. If a copy of the MPL was not distributed with this
 * file, You can obtain one at http://mozilla.org/MPL/2.0/.
 */

package viper
package silicon
package state

import interfaces.state.{Context, Mergeable}
<<<<<<< HEAD
import state.terms.{FApp, Term, Var}
=======
import terms.{Var, FApp, Term}
>>>>>>> 7ea7fdb9
import theories.SnapshotRecorder

case class DefaultContext(program: ast.Program,
                          visited: List[ast.Member] = Nil, /* TODO: Use MultiSet[Member] instead of List[Member] */
                          constrainableARPs: Set[Term] = Set(),
                          quantifiedVariables: Stack[Var] = Nil,
                          additionalTriggers: List[Term] = Nil,
                          snapshotRecorder: Option[SnapshotRecorder] = None,
                          fapps: Map[ast.FuncApp, FApp] = Map())
    extends Context[DefaultContext] {

  def incCycleCounter(m: ast.Member) = copy(visited = m :: visited)

  def decCycleCounter(m: ast.Member) = {
    require(visited.contains(m))

    val (ms, others) = visited.partition(_ == m)
    copy(visited = ms.tail ::: others)
  }

  def cycles(m: ast.Member) = visited.count(_ == m)

  def setConstrainable(arps: Seq[Term], constrainable: Boolean) = {
    val newConstrainableARPs =
      if (constrainable) constrainableARPs ++ arps
      else constrainableARPs -- arps

    copy(constrainableARPs = newConstrainableARPs)
  }

  /* TODO: Instead of aborting right after detecting a mismatch, all mismatches
   *       should be detected first (and accumulated), and only afterwards an
   *       exception should be thrown. This would improve debugging because the
   *       list of accumulated mismatches can be used to generate better debug
   *       output.
   */

  def merge(other: DefaultContext): DefaultContext = this match {
    case DefaultContext(program1, visited1, constrainableARPs1, quantifiedVariables1, additionalTriggers1, snapshotRecorder1, fapps1) =>
      other match {
        case DefaultContext(`program1`, `visited1`, `constrainableARPs1`, `quantifiedVariables1`, additionalTriggers2, snapshotRecorder2, fapps2) =>
          val additionalTriggers3 = additionalTriggers1 ++ additionalTriggers2
          val fapps3 = DefaultContext.conflictFreeUnionOrAbort(fapps1, fapps2)
          val snapshotRecorder3 = DefaultContext.merge(snapshotRecorder1, snapshotRecorder2)

          copy(additionalTriggers = additionalTriggers3, snapshotRecorder = snapshotRecorder3, fapps = fapps3)

        case _ =>
          sys.error("Unexpected mismatch between contexts")
      }
  }
}

object DefaultContext {
  def conflictFreeUnionOrAbort[K, V](m1: Map[K, V], m2: Map[K, V]): Map[K,V] =
    silicon.utils.conflictFreeUnion(m1, m2) match {
      case Right(m3) => m3
      case _ => sys.error("Unexpected mismatch between contexts")
    }

  def merge[M <: Mergeable[M]](candidate1: Option[M], candidate2: Option[M]): Option[M] =
    (candidate1, candidate2) match {
      case (Some(m1), Some(m2)) => Some(m1.merge(m2))
      case (None, None) => None
      case _ => sys.error("Unexpected mismatch between contexts")
    }
}<|MERGE_RESOLUTION|>--- conflicted
+++ resolved
@@ -9,11 +9,7 @@
 package state
 
 import interfaces.state.{Context, Mergeable}
-<<<<<<< HEAD
-import state.terms.{FApp, Term, Var}
-=======
 import terms.{Var, FApp, Term}
->>>>>>> 7ea7fdb9
 import theories.SnapshotRecorder
 
 case class DefaultContext(program: ast.Program,
