/*
 * This Source Code Form is subject to the terms of the Mozilla Public
 * License, v. 2.0. If a copy of the MPL was not distributed with this
 * file, You can obtain one at http://mozilla.org/MPL/2.0/.
 */

package viper
package silicon
package state

import interfaces.state.{Chunk, PermissionChunk, FieldChunk, PredicateChunk, ChunkIdentifier}
<<<<<<< HEAD
import terms.{Lookup, Term, DefaultFractionalPermissions}
import state.terms.predef.`?r`
=======
import terms.{PermMinus, PermPlus, Term}
>>>>>>> d7c2cb00

sealed trait DirectChunk extends PermissionChunk[DirectChunk]

case class FieldChunkIdentifier(rcvr: Term, name: String) extends ChunkIdentifier {
  val args = rcvr :: Nil

  override def toString = s"$rcvr.$name"
}

case class DirectFieldChunk(rcvr: Term, name: String, value: Term, perm: Term)
    extends FieldChunk with DirectChunk {

  val args = rcvr :: Nil
  val id = FieldChunkIdentifier(rcvr, name)

	def +(perm: Term): DirectFieldChunk = this.copy(perm = PermPlus(this.perm, perm))
	def -(perm: Term): DirectFieldChunk = this.copy(perm = PermMinus(this.perm, perm))
  def \(perm: Term) = this.copy(perm = perm)

	override def toString = "%s.%s -> %s # %s".format(rcvr, name, value, perm)
}

case class QuantifiedChunkAuxiliaryData(hints: Seq[Term] = Nil)

case class QuantifiedChunk(name: String,
                           value: Term,
                           perm: DefaultFractionalPermissions,
                           aux: QuantifiedChunkAuxiliaryData = QuantifiedChunkAuxiliaryData())
    extends Chunk {

  assert(value.sort.isInstanceOf[terms.sorts.FieldValueFunction],
         "Quantified chunk values must be of sort FieldValueFunction")

  val args = `?r` :: Nil
  val id = FieldChunkIdentifier(`?r`, name)

  def +(perm: DefaultFractionalPermissions): QuantifiedChunk = this.copy(perm = this.perm + perm)
  def -(perm: DefaultFractionalPermissions): QuantifiedChunk = this.copy(perm = this.perm - perm)

  def valueAt(rcvr: Term) = Lookup(name, value, rcvr)

  override def toString = "%s %s :: %s.%s -> %s # %s".format(terms.Forall, `?r`, `?r`, name, value, perm)
}

case class PredicateChunkIdentifier(name: String, args: List[Term]) extends ChunkIdentifier {
  override def toString = "%s(%s)".format(name, args.mkString(","))
}

case class DirectPredicateChunk(name: String,
                                args: List[Term],
                                snap: Term,
                                perm: Term,
                                nested: List[NestedChunk] = Nil)
    extends PredicateChunk with DirectChunk {

  val id = PredicateChunkIdentifier(name, args)

  def +(perm: Term): DirectPredicateChunk = this.copy(perm = PermPlus(this.perm, perm))
  def -(perm: Term): DirectPredicateChunk = this.copy(perm = PermMinus(this.perm, perm))
  def \(perm: Term) = this.copy(perm = perm)

  override def toString = "%s(%s;%s) # %s".format(name, args.mkString(","), snap, perm)
}


sealed trait NestedChunk extends Chunk

case class NestedFieldChunk(rcvr: Term, name: String, value: Term) extends FieldChunk with NestedChunk {
  val args = rcvr :: Nil
  val id = FieldChunkIdentifier(rcvr, name)

  def this(fc: DirectFieldChunk) = this(fc.rcvr, fc.name, fc.value)

  override def toString = "%s.%s -> %s".format(rcvr, name, value)
}

case class NestedPredicateChunk(name: String, args: List[Term], snap: Term, nested: List[NestedChunk] = Nil)
    extends PredicateChunk with NestedChunk {

  val id = PredicateChunkIdentifier(name, args)

  def this(pc: DirectPredicateChunk) = this(pc.name, pc.args, pc.snap, pc.nested)

  override def toString = "%s(%s;%s)".format(name, args.mkString(","), snap)
}<|MERGE_RESOLUTION|>--- conflicted
+++ resolved
@@ -9,12 +9,8 @@
 package state
 
 import interfaces.state.{Chunk, PermissionChunk, FieldChunk, PredicateChunk, ChunkIdentifier}
-<<<<<<< HEAD
-import terms.{Lookup, Term, DefaultFractionalPermissions}
+import terms.{Lookup, PermMinus, PermPlus, Term}
 import state.terms.predef.`?r`
-=======
-import terms.{PermMinus, PermPlus, Term}
->>>>>>> d7c2cb00
 
 sealed trait DirectChunk extends PermissionChunk[DirectChunk]
 
@@ -41,7 +37,7 @@
 
 case class QuantifiedChunk(name: String,
                            value: Term,
-                           perm: DefaultFractionalPermissions,
+                           perm: Term,
                            aux: QuantifiedChunkAuxiliaryData = QuantifiedChunkAuxiliaryData())
     extends Chunk {
 
@@ -51,8 +47,8 @@
   val args = `?r` :: Nil
   val id = FieldChunkIdentifier(`?r`, name)
 
-  def +(perm: DefaultFractionalPermissions): QuantifiedChunk = this.copy(perm = this.perm + perm)
-  def -(perm: DefaultFractionalPermissions): QuantifiedChunk = this.copy(perm = this.perm - perm)
+  def +(perm: Term): QuantifiedChunk = this.copy(perm = PermPlus(this.perm, perm))
+  def -(perm: Term): QuantifiedChunk = this.copy(perm = PermMinus(this.perm, perm))
 
   def valueAt(rcvr: Term) = Lookup(name, value, rcvr)
 
