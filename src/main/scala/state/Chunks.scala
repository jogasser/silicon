--- conflicted
+++ resolved
@@ -43,16 +43,14 @@
     case PredicateID => require(snap.sort == sorts.Snap, s"A predicate chunk's snapshot ($snap) is expected to be of sort Snap, but found ${snap.sort}")
   }
 
-<<<<<<< HEAD
-  override def applyCondition(newCond: Term) = withPerm(Ite(newCond, perm, NoPerm))
-  override def permMinus(newPerm: Term) = withPerm(PermMinus(perm, newPerm))
-  override def permPlus(newPerm: Term) = withPerm(PermPlus(perm, newPerm))
-  override def withPerm(newPerm: Term) = BasicChunk(resourceID, id, args, snap, newPerm)
-  override def withSnap(newSnap: Term) = BasicChunk(resourceID, id, args, newSnap, perm)
-=======
+  override def applyCondition(newCond: Term, newCondExp: Option[ast.Exp]) =
+    withPerm(Ite(newCond, perm, NoPerm), newCondExp.map(nce => ast.CondExp(nce, permExp.get, ast.NoPerm()())()))
+  override def permMinus(newPerm: Term, newPermExp: Option[ast.Exp]) =
+    withPerm(PermMinus(perm, newPerm), newPermExp.map(npe => ast.PermSub(permExp.get, npe)()))
+  override def permPlus(newPerm: Term, newPermExp: Option[ast.Exp]) =
+    withPerm(PermPlus(perm, newPerm), newPermExp.map(npe => ast.PermAdd(permExp.get, npe)()))
   override def withPerm(newPerm: Term, newPermExp: Option[ast.Exp]) = BasicChunk(resourceID, id, args, argsExp, snap, newPerm, newPermExp)
   override def withSnap(newSnap: Term) = BasicChunk(resourceID, id, args, argsExp, newSnap, perm, permExp)
->>>>>>> 31e3a48a
 
   override lazy val toString = resourceID match {
     case FieldID => s"${args.head}.$id -> $snap # $perm"
@@ -62,13 +60,9 @@
 
 sealed trait QuantifiedBasicChunk extends QuantifiedChunk {
   override val id: ChunkIdentifer
-<<<<<<< HEAD
-  override def applyCondition(newCond: Term): QuantifiedBasicChunk
-  override def permMinus(perm: Term): QuantifiedBasicChunk
-  override def permPlus(perm: Term): QuantifiedBasicChunk
-=======
-  override def withPerm(perm: Term, permExp: Option[ast.Exp]): QuantifiedBasicChunk
->>>>>>> 31e3a48a
+  override def applyCondition(newCond: Term, newCondExp: Option[ast.Exp]): QuantifiedBasicChunk
+  override def permMinus(perm: Term, permExp: Option[ast.Exp]): QuantifiedBasicChunk
+  override def permPlus(perm: Term, permExp: Option[ast.Exp]): QuantifiedBasicChunk
   override def withSnapshotMap(snap: Term): QuantifiedBasicChunk
   def singletonArguments: Option[Seq[Term]]
   def singletonArgumentExps: Option[Seq[ast.Exp]]
@@ -82,13 +76,10 @@
  */
 case class QuantifiedFieldChunk(id: BasicChunkIdentifier,
                                 fvf: Term,
-<<<<<<< HEAD
                                 condition: Term,
+                                conditionExp: Option[ast.Exp],
                                 permValue: Term,
-=======
-                                perm: Term,
-                                permExp: Option[ast.Exp],
->>>>>>> 31e3a48a
+                                permValueExp: Option[ast.Exp],
                                 invs: Option[InverseFunctions],
                                 singletonRcvr: Option[Term],
                                 singletonRcvrExp: Option[ast.Exp],
@@ -101,12 +92,9 @@
 
   override val resourceID = FieldID
   override val quantifiedVars = Seq(`?r`)
-<<<<<<< HEAD
   override val perm = Ite(condition, permValue, NoPerm)
-=======
+  override val permExp: Option[ast.Exp] =  conditionExp.map(c => ast.CondExp(c, permValueExp.get, ast.NoPerm()())())
   override val quantifiedVarExps = if (Verifier.config.enableDebugging()) Some(Seq(ast.LocalVarDecl(`?r`.id.name, ast.Ref)())) else None
-
->>>>>>> 31e3a48a
 
   override def snapshotMap: Term = fvf
   override def singletonArguments: Option[Seq[Term]] = singletonRcvr.map(Seq(_))
@@ -121,15 +109,16 @@
     Lookup(id.name, fvf, arguments.head)
   }
 
-<<<<<<< HEAD
-  override def applyCondition(newCond: Term) = QuantifiedFieldChunk(id, fvf, terms.And(newCond, condition), permValue, invs, singletonRcvr, hints)
-  override def permMinus(newPerm: Term) = QuantifiedFieldChunk(id, fvf, condition, PermMinus(permValue, newPerm), invs, singletonRcvr, hints)
-  override def permPlus(newPerm: Term) = QuantifiedFieldChunk(id, fvf, condition, PermPlus(permValue, newPerm), invs, singletonRcvr, hints)
-  override def withSnapshotMap(newFvf: Term) = QuantifiedFieldChunk(id, newFvf, condition, permValue, invs, singletonRcvr, hints)
-=======
-  override def withPerm(newPerm: Term, newPermExp: Option[ast.Exp]) = QuantifiedFieldChunk(id, fvf, newPerm, newPermExp, invs, initialCond, singletonRcvr, singletonRcvrExp, hints)
-  override def withSnapshotMap(newFvf: Term) = QuantifiedFieldChunk(id, newFvf, perm, permExp, invs, initialCond, singletonRcvr, singletonRcvrExp, hints)
->>>>>>> 31e3a48a
+  def withPerm(newPerm: Term, newPermExp: Option[ast.Exp]) =
+    QuantifiedFieldChunk(id, fvf, condition, conditionExp, newPerm, newPermExp, invs, singletonRcvr, singletonRcvrExp, hints)
+  override def applyCondition(newCond: Term, newCondExp: Option[ast.Exp]) =
+    QuantifiedFieldChunk(id, fvf, terms.And(newCond, condition), newCondExp.map(nce => ast.And(nce, conditionExp.get)()), permValue, permValueExp, invs, singletonRcvr, singletonRcvrExp, hints)
+  override def permMinus(newPerm: Term, newPermExp: Option[ast.Exp]) =
+    withPerm(PermMinus(permValue, newPerm), newPermExp.map(npe => ast.PermSub(permValueExp.get, npe)()))
+  override def permPlus(newPerm: Term, newPermExp: Option[ast.Exp]) =
+    withPerm(PermPlus(permValue, newPerm), newPermExp.map(npe => ast.PermAdd(permValueExp.get, npe)()))
+  override def withSnapshotMap(newFvf: Term) =
+    QuantifiedFieldChunk(id, newFvf, condition, conditionExp, permValue, permValueExp, invs, singletonRcvr, singletonRcvrExp, hints)
 
   override lazy val toString = s"${terms.Forall} ${`?r`} :: ${`?r`}.$id -> $fvf # $perm"
 }
@@ -138,13 +127,10 @@
                                     quantifiedVars: Seq[Var],
                                     quantifiedVarExps: Option[Seq[ast.LocalVarDecl]],
                                     psf: Term,
-<<<<<<< HEAD
                                     condition: Term,
+                                    conditionExp: Option[ast.Exp],
                                     permValue: Term,
-=======
-                                    perm: Term,
-                                    permExp: Option[ast.Exp],
->>>>>>> 31e3a48a
+                                    permValueExp: Option[ast.Exp],
                                     invs: Option[InverseFunctions],
                                     singletonArgs: Option[Seq[Term]],
                                     singletonArgExps: Option[Seq[ast.Exp]],
@@ -156,6 +142,7 @@
 
   override val resourceID = PredicateID
   override val perm = Ite(condition, permValue, NoPerm)
+  override val permExp = conditionExp.map(c => ast.CondExp(c, permValueExp.get, ast.NoPerm()())())
 
   override def snapshotMap: Term = psf
   override def singletonArguments: Option[Seq[Term]] = singletonArgs
@@ -163,15 +150,16 @@
 
   override def valueAt(args: Seq[Term]) = PredicateLookup(id.name, psf, args)
 
-<<<<<<< HEAD
-  override def applyCondition(newCond: Term) = QuantifiedPredicateChunk(id, quantifiedVars, psf, terms.And(newCond, condition), permValue, invs, singletonArgs, hints)
-  override def permMinus(newPerm: Term) = QuantifiedPredicateChunk(id, quantifiedVars, psf, condition, PermMinus(permValue, newPerm), invs, singletonArgs, hints)
-  override def permPlus(newPerm: Term) = QuantifiedPredicateChunk(id, quantifiedVars, psf, condition, PermPlus(permValue, newPerm), invs, singletonArgs, hints)
-  override def withSnapshotMap(newPsf: Term) = QuantifiedPredicateChunk(id, quantifiedVars, newPsf, condition, permValue, invs, singletonArgs, hints)
-=======
-  override def withPerm(newPerm: Term, newPermExp: Option[ast.Exp]) = QuantifiedPredicateChunk(id, quantifiedVars, quantifiedVarExps, psf, newPerm, newPermExp, invs, initialCond, singletonArgs, singletonArgExps, hints)
-  override def withSnapshotMap(newPsf: Term) = QuantifiedPredicateChunk(id, quantifiedVars, quantifiedVarExps, newPsf, perm, permExp, invs, initialCond, singletonArgs, singletonArgExps, hints)
->>>>>>> 31e3a48a
+  def withPerm(newPerm: Term, newPermExp: Option[ast.Exp]) =
+    QuantifiedPredicateChunk(id, quantifiedVars, quantifiedVarExps, psf, condition, conditionExp, newPerm, newPermExp, invs, singletonArgs, singletonArgExps, hints)
+  override def applyCondition(newCond: Term, newCondExp: Option[ast.Exp]) =
+    QuantifiedPredicateChunk(id, quantifiedVars, quantifiedVarExps, psf, terms.And(newCond, condition), newCondExp.map(nce => ast.And(nce, conditionExp.get)()), permValue, permValueExp, invs, singletonArgs, singletonArgExps, hints)
+  override def permMinus(newPerm: Term, newPermExp: Option[ast.Exp]) =
+    withPerm(PermMinus(permValue, newPerm), newPermExp.map(npe => ast.PermSub(permValueExp.get, npe)()))
+  override def permPlus(newPerm: Term, newPermExp: Option[ast.Exp]) =
+    withPerm(PermPlus(permValue, newPerm), newPermExp.map(npe => ast.PermAdd(permValueExp.get, npe)()))
+  override def withSnapshotMap(newPsf: Term) =
+    QuantifiedPredicateChunk(id, quantifiedVars, quantifiedVarExps, newPsf, condition, conditionExp, permValue, permValueExp, invs, singletonArgs, singletonArgExps, hints)
 
   override lazy val toString = s"${terms.Forall} ${quantifiedVars.mkString(",")} :: $id(${quantifiedVars.mkString(",")}) -> $psf # $perm"
 }
@@ -199,16 +187,16 @@
 
   override def valueAt(args: Seq[Term]) = PredicateLookup(id.toString, wsf, args)
 
-<<<<<<< HEAD
-  override def applyCondition(newCond: Term) = withPerm(Ite(newCond, perm, NoPerm))
-  override def permMinus(newPerm: Term) = withPerm(PermMinus(perm, newPerm))
-  override def permPlus(newPerm: Term) = withPerm(PermPlus(perm, newPerm))
-  def withPerm(newPerm: Term) = QuantifiedMagicWandChunk(id, quantifiedVars, wsf, newPerm, invs, singletonArgs, hints)
-  override def withSnapshotMap(newWsf: Term) = QuantifiedMagicWandChunk(id, quantifiedVars, newWsf, perm, invs, singletonArgs, hints)
-=======
-  override def withPerm(newPerm: Term, newPermExp: Option[ast.Exp]) = QuantifiedMagicWandChunk(id, quantifiedVars, quantifiedVarExps, wsf, newPerm, newPermExp, invs, initialCond, singletonArgs, singletonArgExps, hints)
-  override def withSnapshotMap(newWsf: Term) = QuantifiedMagicWandChunk(id, quantifiedVars, quantifiedVarExps, newWsf, perm, permExp, invs, initialCond, singletonArgs, singletonArgExps, hints)
->>>>>>> 31e3a48a
+  override def applyCondition(newCond: Term, newCondExp: Option[ast.Exp]) =
+    withPerm(Ite(newCond, perm, NoPerm), newCondExp.map(nce => ast.CondExp(nce, permExp.get, ast.NoPerm()())()))
+  override def permMinus(newPerm: Term, newPermExp: Option[ast.Exp]) =
+    withPerm(PermMinus(perm, newPerm), newPermExp.map(npe => ast.PermSub(permExp.get, npe)()))
+  override def permPlus(newPerm: Term, newPermExp: Option[ast.Exp]) =
+    withPerm(PermPlus(perm, newPerm), newPermExp.map(npe => ast.PermAdd(permExp.get, npe)()))
+  def withPerm(newPerm: Term, newPermExp: Option[ast.Exp]) =
+    QuantifiedMagicWandChunk(id, quantifiedVars, quantifiedVarExps, wsf, newPerm, newPermExp, invs, singletonArgs, singletonArgExps, hints)
+  override def withSnapshotMap(newWsf: Term) =
+    QuantifiedMagicWandChunk(id, quantifiedVars, quantifiedVarExps, newWsf, perm, permExp, invs, singletonArgs, singletonArgExps, hints)
 
   override lazy val toString = s"${terms.Forall} ${quantifiedVars.mkString(",")} :: $id(${quantifiedVars.mkString(",")}) -> $wsf # $perm"
 }
@@ -243,14 +231,14 @@
 
   override val resourceID = MagicWandID
 
-<<<<<<< HEAD
-  override def applyCondition(newCond: Term) = withPerm(Ite(newCond, perm, NoPerm))
-  override def permMinus(newPerm: Term) = withPerm(PermMinus(perm, newPerm))
-  override def permPlus(newPerm: Term) = withPerm(PermPlus(perm, newPerm))
-  override def withPerm(newPerm: Term) = MagicWandChunk(id, bindings, args, snap, newPerm)
-=======
+  override def applyCondition(newCond: Term, newCondExp: Option[ast.Exp]) =
+    withPerm(Ite(newCond, perm, NoPerm), newCondExp.map(nce => ast.CondExp(nce, permExp.get, ast.NoPerm()())()))
+  override def permMinus(newPerm: Term, newPermExp: Option[ast.Exp]) =
+    withPerm(PermMinus(perm, newPerm), newPermExp.map(npe => ast.PermSub(permExp.get, npe)()))
+  override def permPlus(newPerm: Term, newPermExp: Option[ast.Exp]) =
+    withPerm(PermPlus(perm, newPerm), newPermExp.map(npe => ast.PermAdd(permExp.get, npe)()))
   override def withPerm(newPerm: Term, newPermExp: Option[ast.Exp]) = MagicWandChunk(id, bindings, args, argsExp, snap, newPerm, newPermExp)
->>>>>>> 31e3a48a
+
   override def withSnap(newSnap: Term) = newSnap match {
     case s: MagicWandSnapshot => MagicWandChunk(id, bindings, args, argsExp, s, perm, permExp)
     case _ => sys.error(s"MagicWand snapshot has to be of type MagicWandSnapshot but found ${newSnap.getClass}")
