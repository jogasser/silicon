--- conflicted
+++ resolved
@@ -9,12 +9,8 @@
 package state
 
 import interfaces.state.{Chunk, PermissionChunk, FieldChunk, PredicateChunk, ChunkIdentifier}
-<<<<<<< HEAD
-import terms.{Lookup, PermMinus, PermPlus, Term}
+import terms.{Lookup, PermMinus, PermPlus, Term, sorts}
 import state.terms.predef.`?r`
-=======
-import terms.{PermMinus, PermPlus, Term, sorts}
->>>>>>> 268073f4
 
 sealed trait DirectChunk extends PermissionChunk[DirectChunk]
 
@@ -49,6 +45,8 @@
 
   assert(value.sort.isInstanceOf[terms.sorts.FieldValueFunction],
          "Quantified chunk values must be of sort FieldValueFunction")
+         
+  assert(perm.sort == sorts.Perm, s"Permissions $perm must be of sort Perm, but found ${perm.sort}")
 
   val args = `?r` :: Nil
   val id = FieldChunkIdentifier(`?r`, name)
