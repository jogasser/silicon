--- conflicted
+++ resolved
@@ -31,22 +31,7 @@
     }
   }
 
-<<<<<<< HEAD
-  /* Take from scala -print when working with case classes. */
-  @inline
-  def generateHashCode(xs: Any*) = {
-    var code = 0
-
-    for (x <- xs)
-      code = code * 41 + (if (x == null) 0 else x.##)
-
-    code
-  }
-
   def consumeExactRead[H <: Heap[H]](fp: Term, c: DefaultContext[H]): Boolean = fp match {
-=======
-  def consumeExactRead(fp: Term, c: DefaultContext): Boolean = fp match {
->>>>>>> cccd9f0c
     case _: WildcardPerm => false
     case v: Var => !c.constrainableARPs.contains(v)
     case PermPlus(t0, t1) => consumeExactRead(t0, c) || consumeExactRead(t1, c)
