// This Source Code Form is subject to the terms of the Mozilla Public
// License, v. 2.0. If a copy of the MPL was not distributed with this
// file, You can obtain one at http://mozilla.org/MPL/2.0/.
//
// Copyright (c) 2011-2019 ETH Zurich.

package viper.silicon.rules

import viper.silicon.interfaces.{Failure, SiliconNativeCounterexample, SiliconRawCounterexample, SiliconVariableCounterexample}
import viper.silicon.state.State
import viper.silicon.verifier.Verifier
import viper.silver.verifier.errors.ErrorWrapperWithExampleTransformer
import viper.silver.verifier.{Counterexample, CounterexampleTransformer, Model, VerificationError}

trait SymbolicExecutionRules {
  protected def createFailure(ve: VerificationError, v: Verifier, s: State, generateNewModel: Boolean = false): Failure = {
    var ceTrafo: Option[CounterexampleTransformer] = None
    val res = ve match {
      case ErrorWrapperWithExampleTransformer(wrapped, trafo) =>
        ceTrafo = Some(trafo)
        wrapped
      case _ => ve
    }
    if (v != null && Verifier.config.counterexample.toOption.isDefined) {
      if (generateNewModel || v.decider.getModel() == null) {
        v.decider.generateModel()
      }
      val model = v.decider.getModel()
      if (model != null && !model.contains("model is not available")) {
        val nativeModel = Model(model)
<<<<<<< HEAD
        var ce: Counterexample = Verifier.config.counterexample.toOption match {
          case Some("native") =>
            val oldHeap = if (s.oldHeaps.contains(Verifier.PRE_STATE_LABEL))
              Some(s.oldHeaps(Verifier.PRE_STATE_LABEL).values)
            else None
            SiliconNativeCounterexample(s.g, s.h.values, oldHeap, nativeModel)
          case Some("raw") =>
            val pcs = v.decider.pcs
            val conditions = pcs.assumptions.toSeq ++ pcs.branchConditions
            SiliconRawCounterexample(conditions, s, nativeModel)
          case _ =>
            SiliconVariableCounterexample(s.g, nativeModel)
=======
        val ce: Counterexample = if (Verifier.config.counterexample.toOption.get == "native") {
          val oldHeap = if (s.oldHeaps.contains(Verifier.PRE_STATE_LABEL))
            Some(s.oldHeaps(Verifier.PRE_STATE_LABEL).values)
          else None
          SiliconNativeCounterexample(s.g, s.h.values, oldHeap, nativeModel)
        }else{
          SiliconVariableCounterexample(s.g, nativeModel)
>>>>>>> 78ff6751
        }
        val finalCE = ceTrafo match {
          case Some(trafo) => trafo.f(ce)
          case _ => ce
        }
        res.counterexample = Some(finalCE)
      }
    }
    Failure(res)

  }
}<|MERGE_RESOLUTION|>--- conflicted
+++ resolved
@@ -1,64 +1,54 @@
-// This Source Code Form is subject to the terms of the Mozilla Public
-// License, v. 2.0. If a copy of the MPL was not distributed with this
-// file, You can obtain one at http://mozilla.org/MPL/2.0/.
-//
-// Copyright (c) 2011-2019 ETH Zurich.
-
-package viper.silicon.rules
-
-import viper.silicon.interfaces.{Failure, SiliconNativeCounterexample, SiliconRawCounterexample, SiliconVariableCounterexample}
-import viper.silicon.state.State
-import viper.silicon.verifier.Verifier
-import viper.silver.verifier.errors.ErrorWrapperWithExampleTransformer
-import viper.silver.verifier.{Counterexample, CounterexampleTransformer, Model, VerificationError}
-
-trait SymbolicExecutionRules {
-  protected def createFailure(ve: VerificationError, v: Verifier, s: State, generateNewModel: Boolean = false): Failure = {
-    var ceTrafo: Option[CounterexampleTransformer] = None
-    val res = ve match {
-      case ErrorWrapperWithExampleTransformer(wrapped, trafo) =>
-        ceTrafo = Some(trafo)
-        wrapped
-      case _ => ve
-    }
-    if (v != null && Verifier.config.counterexample.toOption.isDefined) {
-      if (generateNewModel || v.decider.getModel() == null) {
-        v.decider.generateModel()
-      }
-      val model = v.decider.getModel()
-      if (model != null && !model.contains("model is not available")) {
-        val nativeModel = Model(model)
-<<<<<<< HEAD
-        var ce: Counterexample = Verifier.config.counterexample.toOption match {
-          case Some("native") =>
-            val oldHeap = if (s.oldHeaps.contains(Verifier.PRE_STATE_LABEL))
-              Some(s.oldHeaps(Verifier.PRE_STATE_LABEL).values)
-            else None
-            SiliconNativeCounterexample(s.g, s.h.values, oldHeap, nativeModel)
-          case Some("raw") =>
-            val pcs = v.decider.pcs
-            val conditions = pcs.assumptions.toSeq ++ pcs.branchConditions
-            SiliconRawCounterexample(conditions, s, nativeModel)
-          case _ =>
-            SiliconVariableCounterexample(s.g, nativeModel)
-=======
-        val ce: Counterexample = if (Verifier.config.counterexample.toOption.get == "native") {
-          val oldHeap = if (s.oldHeaps.contains(Verifier.PRE_STATE_LABEL))
-            Some(s.oldHeaps(Verifier.PRE_STATE_LABEL).values)
-          else None
-          SiliconNativeCounterexample(s.g, s.h.values, oldHeap, nativeModel)
-        }else{
-          SiliconVariableCounterexample(s.g, nativeModel)
->>>>>>> 78ff6751
-        }
-        val finalCE = ceTrafo match {
-          case Some(trafo) => trafo.f(ce)
-          case _ => ce
-        }
-        res.counterexample = Some(finalCE)
-      }
-    }
-    Failure(res)
-
-  }
+// This Source Code Form is subject to the terms of the Mozilla Public
+// License, v. 2.0. If a copy of the MPL was not distributed with this
+// file, You can obtain one at http://mozilla.org/MPL/2.0/.
+//
+// Copyright (c) 2011-2019 ETH Zurich.
+
+package viper.silicon.rules
+
+import viper.silicon.interfaces.{Failure, SiliconNativeCounterexample, SiliconRawCounterexample, SiliconVariableCounterexample}
+import viper.silicon.state.State
+import viper.silicon.verifier.Verifier
+import viper.silver.verifier.errors.ErrorWrapperWithExampleTransformer
+import viper.silver.verifier.{Counterexample, CounterexampleTransformer, Model, VerificationError}
+
+trait SymbolicExecutionRules {
+  protected def createFailure(ve: VerificationError, v: Verifier, s: State, generateNewModel: Boolean = false): Failure = {
+    var ceTrafo: Option[CounterexampleTransformer] = None
+    val res = ve match {
+      case ErrorWrapperWithExampleTransformer(wrapped, trafo) =>
+        ceTrafo = Some(trafo)
+        wrapped
+      case _ => ve
+    }
+    if (v != null && Verifier.config.counterexample.toOption.isDefined) {
+      if (generateNewModel || v.decider.getModel() == null) {
+        v.decider.generateModel()
+      }
+      val model = v.decider.getModel()
+      if (model != null && !model.contains("model is not available")) {
+        val nativeModel = Model(model)
+        var ce: Counterexample = Verifier.config.counterexample.toOption match {
+          case Some("native") =>
+            val oldHeap = if (s.oldHeaps.contains(Verifier.PRE_STATE_LABEL))
+              Some(s.oldHeaps(Verifier.PRE_STATE_LABEL).values)
+            else None
+            SiliconNativeCounterexample(s.g, s.h.values, oldHeap, nativeModel)
+          case Some("raw") =>
+            val pcs = v.decider.pcs
+            val conditions = pcs.assumptions.toSeq ++ pcs.branchConditions
+            SiliconRawCounterexample(conditions, s, nativeModel)
+          case _ =>
+            SiliconVariableCounterexample(s.g, nativeModel)
+        }
+        val finalCE = ceTrafo match {
+          case Some(trafo) => trafo.f(ce)
+          case _ => ce
+        }
+        res.counterexample = Some(finalCE)
+      }
+    }
+    Failure(res)
+
+  }
 }