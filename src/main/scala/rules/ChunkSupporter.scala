// This Source Code Form is subject to the terms of the Mozilla Public
// License, v. 2.0. If a copy of the MPL was not distributed with this
// file, You can obtain one at http://mozilla.org/MPL/2.0/.
//
// Copyright (c) 2011-2019 ETH Zurich.

package viper.silicon.rules

import scala.reflect.ClassTag
import viper.silver.ast
import viper.silver.verifier.VerificationError
import viper.silicon.interfaces.state._
import viper.silicon.interfaces.{Success, VerificationResult}
import viper.silicon.resources.{NonQuantifiedPropertyInterpreter, Resources}
import viper.silicon.state._
import viper.silicon.state.terms._
import viper.silicon.state.terms.perms.IsPositive
import viper.silicon.verifier.Verifier

trait ChunkSupportRules extends SymbolicExecutionRules {
  def consume(s: State,
              h: Heap,
              resource: ast.Resource,
              args: Seq[Term],
              perms: Term,
              ve: VerificationError,
              v: Verifier,
              description: String)
             (Q: (State, Heap, Term, Verifier) => VerificationResult)
             : VerificationResult

  def produce(s: State, h: Heap, ch: NonQuantifiedChunk, v: Verifier)
             (Q: (State, Heap, Verifier) => VerificationResult)
             : VerificationResult

  def lookup(s: State,
             h: Heap,
             resource: ast.Resource,
             args: Seq[Term],
             ve: VerificationError,
             v: Verifier)
            (Q: (State, Heap, Term, Verifier) => VerificationResult)
            : VerificationResult

  def findChunk[CH <: NonQuantifiedChunk: ClassTag]
               (chunks: Iterable[Chunk],
                id: ChunkIdentifer,
                args: Iterable[Term],
                v: Verifier)
               : Option[CH]

  def findMatchingChunk[CH <: NonQuantifiedChunk: ClassTag]
                       (chunks: Iterable[Chunk],
                        chunk: CH,
                        v: Verifier)
                       : Option[CH]

  def findChunksWithID[CH <: NonQuantifiedChunk: ClassTag]
                      (chunks: Iterable[Chunk],
                       id: ChunkIdentifer)
                      : Iterable[CH]
}

object chunkSupporter extends ChunkSupportRules {
  def consume(s: State,
              h: Heap,
              resource: ast.Resource,
              args: Seq[Term],
              perms: Term,
              ve: VerificationError,
              v: Verifier,
              description: String)
             (Q: (State, Heap, Term, Verifier) => VerificationResult)
             : VerificationResult = {

    consume2(s, h, resource, args, perms, ve, v)((s2, h2, optSnap, v2) =>
      optSnap match {
        case Some(snap) =>
          Q(s2, h2, snap.convert(sorts.Snap), v2)
        case None =>
          /* Not having consumed anything could mean that we are in an infeasible
           * branch, or that the permission amount to consume was zero.
           *
           * [MS 2022-01-28] Previously, a a fresh snapshot was retured, which also had to be
           * registered with the function recorder. However, since nothing was consumed,
           * returning the unit snapshot seems more appropriate.
           */
          val fresh = v2.decider.fresh(sorts.Snap)
          val s3 = s2.copy(functionRecorder = s2.functionRecorder.recordFreshSnapshot(fresh.applicable))
          Q(s3, h2, fresh, v2)
      })
  }

  private def consume2(s: State,
                       h: Heap,
                       resource: ast.Resource,
                       args: Seq[Term],
                       perms: Term,
                       ve: VerificationError,
                       v: Verifier)
                      (Q: (State, Heap, Option[Term], Verifier) => VerificationResult)
                      : VerificationResult = {

    val id = ChunkIdentifier(resource, s.program)
    if (s.exhaleExt) {
      val failure = createFailure(ve, v, s)
      magicWandSupporter.transfer(s, perms, failure, v)(consumeGreedy(_, _, id, args, _, _))((s1, optCh, v1) =>
        Q(s1, h, optCh.flatMap(ch => Some(ch.snap)), v1))
    } else {
      executionFlowController.tryOrFail2[Heap, Option[Term]](s.copy(h = h), v)((s1, v1, QS) =>
<<<<<<< HEAD
        // 2022-05-07 MHS: MoreCompleteExhale isn't yet integrated into function verification, hence the limitation to method verification
=======
>>>>>>> 088f3036
        if (s1.moreCompleteExhale) {
          moreCompleteExhaleSupporter.consumeComplete(s1, s1.h, resource, args, perms, ve, v1)((s2, h2, snap2, v2) => {
            QS(s2.copy(h = s.h), h2, snap2, v2)
          })
        } else {
          consumeGreedy(s1, s1.h, id, args, perms, v1) match {
            case (Complete(), s2, h2, optCh2) =>
              val snap = optCh2 match {
                case None => None
                case Some(ch) =>
                  if (v1.decider.check(IsPositive(perms), Verifier.config.checkTimeout())) {
                    Some(ch.snap)
                  } else {
                    Some(Ite(IsPositive(perms), ch.snap.convert(sorts.Snap), Unit))
                  }
              }
              QS(s2.copy(h = s.h), h2, snap, v1)
            case _ if v1.decider.checkSmoke(true) =>
              Success() // TODO: Mark branch as dead?
            case _ =>
              createFailure(ve, v1, s1, true)
          }
        }
      )(Q)
    }
  }

  private def consumeGreedy(s: State,
                            h: Heap,
                            id: ChunkIdentifer,
                            args: Seq[Term],
                            perms: Term,
                            v: Verifier)
                           : (ConsumptionResult, State, Heap, Option[NonQuantifiedChunk]) = {

    val consumeExact = terms.utils.consumeExactRead(perms, s.constrainableARPs)

    def assumeProperties(chunk: NonQuantifiedChunk, heap: Heap): Unit = {
      val interpreter = new NonQuantifiedPropertyInterpreter(heap.values, v)
      val resource = Resources.resourceDescriptions(chunk.resourceID)
      v.decider.assume(interpreter.buildPathConditionsForChunk(chunk, resource.instanceProperties))
    }

    findChunk[NonQuantifiedChunk](h.values, id, args, v) match {
      case Some(ch) =>
        if (consumeExact) {
          val toTake = PermMin(ch.perm, perms)
          val newChunk = ch.withPerm(PermMinus(ch.perm, toTake))
          val takenChunk = Some(ch.withPerm(toTake))
          var newHeap = h - ch
          if (!v.decider.check(newChunk.perm === NoPerm, Verifier.config.checkTimeout())) {
            newHeap = newHeap + newChunk
            assumeProperties(newChunk, newHeap)
          }
          (ConsumptionResult(PermMinus(perms, toTake), v, 0), s, newHeap, takenChunk)
        } else {
          if (v.decider.check(ch.perm !== NoPerm, Verifier.config.checkTimeout())) {
            v.decider.assume(PermLess(perms, ch.perm))
            val newChunk = ch.withPerm(PermMinus(ch.perm, perms))
            val takenChunk = ch.withPerm(perms)
            val newHeap = h - ch + newChunk
            assumeProperties(newChunk, newHeap)
            (Complete(), s, newHeap, Some(takenChunk))
          } else {
            (Incomplete(perms), s, h, None)
          }
        }
      case None =>
        if (consumeExact && s.retrying && v.decider.check(perms === NoPerm, Verifier.config.checkTimeout())) {
          (Complete(), s, h, None)
        } else {
          (Incomplete(perms), s, h, None)
        }
    }
  }

  def produce(s: State, h: Heap, ch: NonQuantifiedChunk, v: Verifier)
             (Q: (State, Heap, Verifier) => VerificationResult)
             : VerificationResult = {

    // Try to merge the chunk into the heap by finding an alias.
    // In any case, property assumptions are added after the merge step.
    val (fr1, h1) = v.stateConsolidator.merge(s.functionRecorder, h, ch, v)
    Q(s.copy(functionRecorder = fr1), h1, v)
  }

  def lookup(s: State,
             h: Heap,
             resource: ast.Resource,
             args: Seq[Term],
             ve: VerificationError,
             v: Verifier)
            (Q: (State, Heap, Term, Verifier) => VerificationResult)
            : VerificationResult = {

    executionFlowController.tryOrFail2[Heap, Term](s.copy(h = h), v)((s1, v1, QS) => {
      val lookupFunction =
        if (s1.moreCompleteExhale) moreCompleteExhaleSupporter.lookupComplete _
        else lookupGreedy _
      lookupFunction(s1, s1.h, resource, args, ve, v1)((s2, tSnap, v2) =>
        QS(s2.copy(h = s.h), s2.h, tSnap, v2))
    })(Q)
  }

  private def lookupGreedy(s: State,
                           h: Heap,
                           resource: ast.Resource,
                           args: Seq[Term],
                           ve: VerificationError,
                           v: Verifier)
                          (Q: (State, Term, Verifier) => VerificationResult)
                          : VerificationResult = {

    val id = ChunkIdentifier(resource, s.program)
    val findRes = findChunk[NonQuantifiedChunk](h.values, id, args, v)
    findRes match {
      case Some(ch) if v.decider.check(IsPositive(ch.perm), Verifier.config.checkTimeout()) =>
        Q(s, ch.snap, v)
      case _ if v.decider.checkSmoke(true) =>
        Success() // TODO: Mark branch as dead?
      case _ =>
        createFailure(ve, v, s, true)
    }
  }

  def findChunk[CH <: NonQuantifiedChunk: ClassTag]
               (chunks: Iterable[Chunk],
                id: ChunkIdentifer,
                args: Iterable[Term],
                v: Verifier)
               : Option[CH] = {
    val relevantChunks = findChunksWithID[CH](chunks, id)
    findChunkLiterally(relevantChunks, args) orElse findChunkWithProver(relevantChunks, args, v)
  }

  def findMatchingChunk[CH <: NonQuantifiedChunk: ClassTag]
                       (chunks: Iterable[Chunk], chunk: CH, v: Verifier): Option[CH] = {
    findChunk[CH](chunks, chunk.id, chunk.args, v)
  }

  def findChunksWithID[CH <: NonQuantifiedChunk: ClassTag](chunks: Iterable[Chunk], id: ChunkIdentifer): Iterable[CH] = {
    chunks.flatMap {
      case c: CH if id == c.id => Some(c)
      case _ => None
    }
  }

/** Extract the chunks with resource matching id.
 * Return two sequences of chunks -- one with resource id, and the
 * other with the remaining resources.
 */
  def splitHeap[CH <: NonQuantifiedChunk : ClassTag](h: Heap, id: ChunkIdentifer)
                                                   : (Seq[CH], Seq[Chunk]) = {

    var relevantChunks = Seq[CH]()
    var otherChunks = Seq[Chunk]()

    h.values foreach {
      case ch: CH if ch.id == id =>
        relevantChunks +:= ch
      case ch: QuantifiedChunk if ch.id == id =>
        sys.error(
          s"I did not expect quantified chunks on the heap for resource $id, "
            + s"but found $ch")
      case ch =>
        otherChunks +:= ch
    }

    (relevantChunks, otherChunks)
  }
  private def findChunkLiterally[CH <: NonQuantifiedChunk](chunks: Iterable[CH], args: Iterable[Term]) = {
    chunks find (ch => ch.args == args)
  }

  private def findChunkWithProver[CH <: NonQuantifiedChunk](chunks: Iterable[CH], args: Iterable[Term], v: Verifier) = {
    chunks find (ch =>
      args.size == ch.args.size &&
      v.decider.check(And(ch.args zip args map (x => x._1 === x._2)), Verifier.config.checkTimeout()))
  }
}<|MERGE_RESOLUTION|>--- conflicted
+++ resolved
@@ -108,10 +108,6 @@
         Q(s1, h, optCh.flatMap(ch => Some(ch.snap)), v1))
     } else {
       executionFlowController.tryOrFail2[Heap, Option[Term]](s.copy(h = h), v)((s1, v1, QS) =>
-<<<<<<< HEAD
-        // 2022-05-07 MHS: MoreCompleteExhale isn't yet integrated into function verification, hence the limitation to method verification
-=======
->>>>>>> 088f3036
         if (s1.moreCompleteExhale) {
           moreCompleteExhaleSupporter.consumeComplete(s1, s1.h, resource, args, perms, ve, v1)((s2, h2, snap2, v2) => {
             QS(s2.copy(h = s.h), h2, snap2, v2)
