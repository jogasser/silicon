--- conflicted
+++ resolved
@@ -119,17 +119,10 @@
               val snap = optCh2 match {
                 case None => None
                 case Some(ch) =>
-<<<<<<< HEAD
-                  if (v1.decider.check(Greater(perms, NoPerm), Verifier.config.checkTimeout())) {
-                    Some(ch.snap)
-                  } else {
-                    Some(Ite(Greater(perms, NoPerm), ch.snap.convert(sorts.Snap), Unit))
-=======
                   if (v1.decider.check(IsPositive(perms), Verifier.config.checkTimeout())) {
                     Some(ch.snap)
                   } else {
                     Some(Ite(IsPositive(perms), ch.snap.convert(sorts.Snap), Unit))
->>>>>>> 4f64016d
                   }
               }
               QS(s2.copy(h = s.h), h2, snap, v1)
