--- conflicted
+++ resolved
@@ -13,20 +13,10 @@
 import viper.silicon.logger.records.structural.JoiningRecord
 import viper.silicon.state.State
 import viper.silicon.state.terms.{And, Or, Term}
-import viper.silicon.utils.ast
-import viper.silicon.utils.ast.BigAnd
+import viper.silicon.utils.ast.{BigAnd, BigOr}
 import viper.silicon.verifier.Verifier
-import viper.silver.ast.Exp
+import viper.silver.ast
 
-<<<<<<< HEAD
-case class JoinDataEntry[D](s: State, data: D, dataExp: Exp, pathConditions: RecordedPathConditions)
-
-trait JoiningRules extends SymbolicExecutionRules {
-  def join[D, JD](s: State, v: Verifier)
-                 (block: (State, Verifier, (State, D, Exp, Verifier) => VerificationResult) => VerificationResult)
-                 (merge: Seq[JoinDataEntry[D]] => (State, JD, Exp))
-                 (Q: (State, JD, Exp, Verifier) => VerificationResult)
-=======
 case class JoinDataEntry[D](s: State, data: D, pathConditions: RecordedPathConditions) {
   // Instead of merging states by calling State.merge,
   // we can directly merge JoinDataEntries to obtain new States,
@@ -42,26 +32,19 @@
 }
 
 trait JoiningRules extends SymbolicExecutionRules {
+
   def join[D, JD](s: State, v: Verifier, resetState: Boolean = true)
                  (block: (State, Verifier, (State, D, Verifier) => VerificationResult) => VerificationResult)
                  (merge: Seq[JoinDataEntry[D]] => (State, JD))
                  (Q: (State, JD, Verifier) => VerificationResult)
->>>>>>> 46a35ffb
                  : VerificationResult
 }
 
 object joiner extends JoiningRules {
-<<<<<<< HEAD
-  def join[D, JD](s: State, v: Verifier)
-                 (block: (State, Verifier, (State, D, Exp, Verifier) => VerificationResult) => VerificationResult)
-                 (merge: Seq[JoinDataEntry[D]] => (State, JD, Exp))
-                 (Q: (State, JD, Exp, Verifier) => VerificationResult)
-=======
   def join[D, JD](s: State, v: Verifier, resetState: Boolean = true)
-                 (block: (State, Verifier, (State, D, Verifier) => VerificationResult) => VerificationResult)
+                 (block: (State, Verifier, (State, D,  Verifier) => VerificationResult) => VerificationResult)
                  (merge: Seq[JoinDataEntry[D]] => (State, JD))
                  (Q: (State, JD, Verifier) => VerificationResult)
->>>>>>> 46a35ffb
                  : VerificationResult = {
 
     var entries: Seq[JoinDataEntry[D]] = Vector.empty
@@ -73,20 +56,6 @@
       val preMark = v1.decider.setPathConditionMark()
       val s2 = s1.copy(underJoin = true)
 
-<<<<<<< HEAD
-      block(s2, v1, (s3, data, e, v2) => {
-        /* In order to prevent mismatches between different final states of the evaluation
-         * paths that are to be joined, we reset certain state properties that may have been
-         * affected by the evaluation - such as the store (by let-bindings) or the heap (by
-         * state consolidations) to their initial values.
-         */
-        val s4 = s3.copy(g = s1.g,
-                         h = s1.h,
-                         oldHeaps = s1.oldHeaps,
-                         underJoin = s1.underJoin,
-                         retrying = s1.retrying)
-        entries :+= JoinDataEntry(s4, data, e, v2.decider.pcs.after(preMark))
-=======
       block(s2, v1, (s3, data, v2) => {
         val s4 =
           if (resetState) {
@@ -110,7 +79,6 @@
           }
 
         entries :+= JoinDataEntry(s4, data, v2.decider.pcs.after(preMark))
->>>>>>> 46a35ffb
         Success()
       })
     }) combine {
@@ -122,11 +90,11 @@
          */
         Success()
       } else {
-        val (sJoined, dataJoined, dataJoinedExp) = merge(entries)
+        val (sJoined, dataJoined) = merge(entries)
 
         var feasibleBranches: List[Term] = Nil
-        var feasibleBranchesExp: List[Exp] = Nil
-        var feasibleBranchesExpNew: List[Exp] = Nil
+        var feasibleBranchesExp: List[ast.Exp] = Nil
+        var feasibleBranchesExpNew: List[ast.Exp] = Nil
 
         entries foreach (entry => {
           val pcs = entry.pathConditions.conditionalized
@@ -139,8 +107,8 @@
           feasibleBranchesExpNew = BigAnd(entry.pathConditions.branchConditionExps.map(_._2)) :: feasibleBranchesExpNew
         })
         // Assume we are in a feasible branch
-        v.decider.assume(Or(feasibleBranches), DebugExp.createInstance(Some("Feasible Branches"), Some(ast.BigOr(feasibleBranchesExp)), Some(ast.BigOr(feasibleBranchesExpNew)), InsertionOrderedSet.empty))
-        Q(sJoined, dataJoined, dataJoinedExp, v)
+        v.decider.assume(Or(feasibleBranches), DebugExp.createInstance(Some("Feasible Branches"), Some(BigOr(feasibleBranchesExp)), Some(BigOr(feasibleBranchesExpNew)), InsertionOrderedSet.empty))
+        Q(sJoined, dataJoined, v)
       }
     }
   }
