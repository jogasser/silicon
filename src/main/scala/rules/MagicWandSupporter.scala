--- conflicted
+++ resolved
@@ -20,6 +20,7 @@
 import viper.silver.ast.{Exp, Stmt}
 import viper.silver.cfg.Edge
 import viper.silver.cfg.silver.SilverCfg.SilverBlock
+import viper.silver.parser.PUnknown
 import viper.silver.verifier.PartialVerificationError
 
 object magicWandSupporter extends SymbolicExecutionRules {
@@ -110,13 +111,13 @@
    * @return Fresh instance of [[viper.silicon.state.terms.MagicWandSnapshot]]
    */
   def createMagicWandSnapshot(abstractLhs: Var, rhsSnapshot: Term, v: Verifier): MagicWandSnapshot = {
-    val mwsf = v.decider.fresh("mwsf", sorts.MagicWandSnapFunction)
+    val mwsf = v.decider.fresh("mwsf", sorts.MagicWandSnapFunction, PUnknown())
     val magicWandSnapshot = MagicWandSnapshot(mwsf)
     v.decider.assumeDefinition(Forall(
       abstractLhs,
       MWSFLookup(mwsf, abstractLhs) === rhsSnapshot,
       Trigger(MWSFLookup(mwsf, abstractLhs))
-    ))
+    ), DebugExp.createInstance("Magic wand snapshot definition", true))
     magicWandSnapshot
   }
 
@@ -153,11 +154,7 @@
                               (Q: (State, Stack[Heap], Stack[Option[CH]], Verifier) => VerificationResult)
                               : VerificationResult = {
 
-<<<<<<< HEAD
-    val initialConsumptionResult = ConsumptionResult(pLoss, pLossExp, v, Verifier.config.checkTimeout())
-=======
-    val initialConsumptionResult = ConsumptionResult(pLoss, qvars, v, Verifier.config.checkTimeout())
->>>>>>> 46a35ffb
+    val initialConsumptionResult = ConsumptionResult(pLoss, pLossExp, qvars, v, Verifier.config.checkTimeout())
       /* TODO: Introduce a dedicated timeout for the permission check performed by ConsumptionResult,
        *       instead of using checkTimeout. Reason: checkTimeout is intended for checks that are
        *       optimisations, e.g. detecting if a chunk provided no permissions or if a branch is
@@ -248,13 +245,8 @@
     // s.reserveHeaps.map(v.stateFormatter.format).foreach(str => v.logger.debug(str, 2))
 
     val stackSize = 3 + s.reserveHeaps.tail.size
-<<<<<<< HEAD
-      /* IMPORTANT: Size matches structure of reserveHeaps at [State RHS] below */
-    var results: Seq[(State, Stack[Term], Stack[(Exp, Exp)], Vector[RecordedPathConditions], Chunk)] = Nil
-=======
     // IMPORTANT: Size matches structure of reserveHeaps at [State RHS] below
-    var recordedBranches: Seq[(State, Stack[Term], Stack[Option[Exp]], Vector[Term], Chunk)] = Nil
->>>>>>> 46a35ffb
+    var recordedBranches: Seq[(State, Stack[Term], Stack[(Exp, Exp)], Seq[(Term, DebugExp)], Chunk)] = Nil
 
     /* TODO: When parallelising branches, some of the runtime assertions in the code below crash
      *       during some executions - since such crashes are hard to debug, branch parallelisation
@@ -267,7 +259,7 @@
                       recordPcs = true,
                       parallelizeBranches = false)
 
-    def appendToResults(s5: State, ch: Chunk, pcs: RecordedPathConditions, conservedPcs: Vector[Term], v4: Verifier): Unit = {
+    def appendToResults(s5: State, ch: Chunk, pcs: RecordedPathConditions, conservedPcs: Seq[(Term, DebugExp)], v4: Verifier): Unit = {
       assert(s5.conservedPcs.nonEmpty, s"Unexpected structure of s5.conservedPcs: ${s5.conservedPcs}")
 
       var conservedPcsStack: Stack[Vector[RecordedPathConditions]] = s5.conservedPcs
@@ -301,48 +293,37 @@
       // If the wand is used as a quantified resource anywhere in the program
       if (s4.qpMagicWands.contains(MagicWandIdentifier(wand, s.program))) {
         val bodyVars = wand.subexpressionsToEvaluate(s.program)
-<<<<<<< HEAD
-        val formalVars = bodyVars.indices.toList.map(i => Var(Identifier(s"x$i"), v.symbolConverter.toSort(bodyVars(i).typ)))
+        val formalVars = bodyVars.indices.toList.map(i => Var(Identifier(s"x$i"), v.symbolConverter.toSort(bodyVars(i).typ), false))
         val formalVarExps = bodyVars.indices.toList.map(i => ast.LocalVarDecl(s"x$i", bodyVars(i).typ)())
+
         evals(s4, bodyVars, _ => pve, v3)((s5, args, _, v4) => {
-          val (sm, smValueDef) =
-            quantifiedChunkSupporter.singletonSnapshotMap(s5, wand, args, MagicWandSnapshot(freshSnapRoot, snap), v4)
-          v4.decider.prover.comment("Definitional axioms for singleton-SM's value")
-          val debugExp = DebugExp.createInstance("Definitional axioms for singleton-SM's value", true)
-          v4.decider.assume(smValueDef, debugExp)
-          val ch = quantifiedChunkSupporter.createSingletonQuantifiedChunk(formalVars, formalVarExps, wand, args, bodyVars, FullPerm, ast.FullPerm()(), sm, s.program)
-          appendToResults(s5, ch, v4.decider.pcs.after(preMark), v4)
-=======
-        val formalVars = bodyVars.indices.toList.map(i => Var(Identifier(s"x$i"), v.symbolConverter.toSort(bodyVars(i).typ), false))
-
-        evals(s4, bodyVars, _ => pve, v3)((s5, args, v4) => {
           val snapshotTerm = Combine(freshSnapRoot, snapRhs)
           val (sm, smValueDef) = quantifiedChunkSupporter.singletonSnapshotMap(s5, wand, args, snapshotTerm, v4)
           v4.decider.prover.comment("Definitional axioms for singleton-SM's value")
-          v4.decider.assumeDefinition(smValueDef)
-          val ch = quantifiedChunkSupporter.createSingletonQuantifiedChunk(formalVars, wand, args, FullPerm, sm, s.program)
-          val conservedPcs = (s5.conservedPcs.head :+ v4.decider.pcs.after(preMark).definitionsOnly).flatMap(_.conditionalized)
-          appendToResults(s5, ch, v4.decider.pcs.after(preMark), conservedPcs, v4)
->>>>>>> 46a35ffb
+          val debugExp = DebugExp.createInstance("Definitional axioms for singleton-SM's value", true)
+          v4.decider.assumeDefinition(smValueDef, debugExp)
+          val ch = quantifiedChunkSupporter.createSingletonQuantifiedChunk(formalVars, formalVarExps, wand, args, bodyVars, FullPerm, ast.FullPerm()(), sm, s.program)
+          val conservedPcs = s5.conservedPcs.head :+ v4.decider.pcs.after(preMark).definitionsOnly
+          appendToResults(s5, ch, v4.decider.pcs.after(preMark), conservedPcs.flatMap(pcs => pcs.conditionalized.zip(pcs.conditionalizedExp)), v4)
           Success()
         })
       } else {
         this.createChunk(s4, wand, wandSnapshot, pve, v3)((s5, ch, v4) => {
           val conservedPcs = s5.conservedPcs.head :+ v4.decider.pcs.after(preMark).definitionsOnly
           // Partition path conditions into a set which include the freshSnapRoot and those which do not
-          val (pcsWithFreshSnapRoot, pcsWithoutFreshSnapRoot) = conservedPcs.flatMap(_.conditionalized).partition(pcs => pcs.contains(freshSnapRoot))
+          val (pcsWithFreshSnapRoot, pcsWithoutFreshSnapRoot) = conservedPcs.flatMap(pcs => pcs.conditionalized.zip(pcs.conditionalizedExp)).partition(pcs => pcs._1.contains(freshSnapRoot))
           // For all path conditions which include the freshSnapRoot, add those as part of the definition of the MWSF in the same forall quantifier
           val pcsQuantified = Forall(
             freshSnapRoot,
             And(pcsWithFreshSnapRoot.map {
               // Remove forall quantifiers with the same quantified variable
-              case Quantification(Forall, v :: Nil, body: Term, _, _, _, _) if v == freshSnapRoot => body
-              case p => p
+              case (Quantification(Forall, v :: Nil, body: Term, _, _, _, _), _) if v == freshSnapRoot => body
+              case (p, _) => p
             }),
             Trigger(MWSFLookup(wandSnapshot.mwsf, freshSnapRoot)),
           )
 
-          appendToResults(s5, ch, v4.decider.pcs.after(preMark), pcsQuantified +: pcsWithoutFreshSnapRoot, v4)
+          appendToResults(s5, ch, v4.decider.pcs.after(preMark), (pcsQuantified, DebugExp.createInstance("MWSF definition", true)) +: pcsWithoutFreshSnapRoot, v4)
           Success()
         })
       }
@@ -420,27 +401,19 @@
 
         // We execute the continuation Q in a new scope with all branch conditions and all conserved path conditions.
         executionFlowController.locally(s1, v)((s2, v1) => {
-<<<<<<< HEAD
           val exp = viper.silicon.utils.ast.BigAnd(branchConditionsExp.map(_._1))
           val expNew = viper.silicon.utils.ast.BigAnd(branchConditionsExp.map(_._2))
+          // Set the branch conditions
           v1.decider.setCurrentBranchCondition(And(branchConditions), (exp, expNew))
-          conservedPcs.foreach(pcs => {
-            v1.decider.assume(pcs.conditionalized, DebugExp.createInstance("conditionalized", InsertionOrderedSet(pcs.conditionalizedExp)), enforceAssumption = false)
-          })
-          Q(s2, magicWandChunk, v1)})}})
-=======
-          // Set the branch conditions
-          v1.decider.setCurrentBranchCondition(And(branchConditions), Some(viper.silicon.utils.ast.BigAnd(branchConditionsExp.flatten)))
 
           // Recreate all path conditions in the Z3 proof script that we recorded for that branch
-          conservedPcs.foreach(pcs => v1.decider.assume(pcs))
+          conservedPcs.foreach(pcs => v1.decider.assume(pcs._1, pcs._2))
 
           // Execute the continuation Q
           Q(s2, magicWandChunk, v1)
         })
       }
     })
->>>>>>> 46a35ffb
   }
 
   /**
@@ -459,21 +432,6 @@
                 v: Verifier)
                (Q: (State, Verifier) => VerificationResult)
                : VerificationResult = {
-<<<<<<< HEAD
-        consume(s, wand, pve, v)((s1, snap, v1) => {
-          val wandSnap = MagicWandSnapshot(snap)
-          consume(s1, wand.left, pve, v1)((s2, snap, v2) => {
-            /* It is assumed that snap and wandSnap.abstractLhs are structurally the same.
-             * Since a wand can only be applied once, equating the two snapshots is sound.
-             */
-            assert(snap.sort == sorts.Snap, s"expected snapshot but found: $snap")
-            v2.decider.assume(snap === wandSnap.abstractLhs, DebugExp.createInstance("Magic wand snapshot", true))
-            val s3 = s2.copy(oldHeaps = s1.oldHeaps + (Verifier.MAGIC_WAND_LHS_STATE_LABEL -> magicWandSupporter.getEvalHeap(s1)))
-            produce(s3.copy(conservingSnapshotGeneration = true), toSf(wandSnap.rhsSnapshot), wand.right, pve, v2)((s4, v3) => {
-              val s5 = s4.copy(g = s1.g, conservingSnapshotGeneration = s3.conservingSnapshotGeneration)
-              val s6 = v3.stateConsolidator.consolidate(s5, v3).copy(oldHeaps = s1.oldHeaps)
-              Q(s6, v3)})})})}
-=======
     // Consume the magic wand instance "A --* B".
     consume(s, wand, pve, v)((s1, snapWand, v1) => {
       // Consume the wand's LHS "A".
@@ -494,7 +452,7 @@
           case SortWrapper(snapshot: MagicWandSnapshot, _) => snapshot.applyToMWSF(snapLhs)
           // Fallback solution for quantified magic wands
           case predicateLookup: PredicateLookup =>
-            v2.decider.assume(snapLhs === First(snapWand))
+            v2.decider.assume(snapLhs === First(snapWand), DebugExp.createInstance("Magic wand snapshot", true))
             Second(predicateLookup)
           case _ => snapWand
         }
@@ -512,7 +470,6 @@
       })
     })
   }
->>>>>>> 46a35ffb
 
   def transfer[CH <: Chunk]
               (s: State,
@@ -537,21 +494,13 @@
      */
     val preMark = v.decider.setPathConditionMark()
     executionFlowController.tryOrFail2[Stack[Heap], Stack[Option[CH]]](s, v)((s1, v1, QS) =>
-<<<<<<< HEAD
-      magicWandSupporter.consumeFromMultipleHeaps(s1, s1.reserveHeaps.tail, perms, permsExp, failure, v1)(consumeFunction)(QS)
-=======
-      this.consumeFromMultipleHeaps(s1, s1.reserveHeaps.tail, perms, failure, qvars, v1)(consumeFunction)(QS)
->>>>>>> 46a35ffb
+      this.consumeFromMultipleHeaps(s1, s1.reserveHeaps.tail, perms, permsExp, failure, qvars, v1)(consumeFunction)(QS)
     )((s2, hs2, chs2, v2) => {
       val conservedPcs = s2.conservedPcs.head :+ v2.decider.pcs.after(preMark)
       val s3 = s2.copy(conservedPcs = conservedPcs +: s2.conservedPcs.tail, reserveHeaps = s.reserveHeaps.head +: hs2)
 
       val usedChunks = chs2.flatten
-<<<<<<< HEAD
-      val (fr4, hUsed) = v2.stateConsolidator.merge(s3.functionRecorder, s3, s2.reserveHeaps.head, Heap(usedChunks), v2)
-=======
-      val (fr4, hUsed) = v2.stateConsolidator(s2).merge(s3.functionRecorder, s2.reserveHeaps.head, Heap(usedChunks), v2)
->>>>>>> 46a35ffb
+      val (fr4, hUsed) = v2.stateConsolidator(s2).merge(s3.functionRecorder, s2, s2.reserveHeaps.head, Heap(usedChunks), v2)
 
       val s4 = s3.copy(functionRecorder = fr4, reserveHeaps = hUsed +: s3.reserveHeaps.tail)
 
@@ -596,11 +545,7 @@
        * is consumed from hOps and permissions for the predicate are added to the state's
        * heap. After a statement is executed those permissions are transferred to hOps.
        */
-<<<<<<< HEAD
-      val (fr, hOpsJoinUsed) = v.stateConsolidator.merge(newState.functionRecorder, newState, newState.reserveHeaps(1), newState.h, v)
-=======
-      val (fr, hOpsJoinUsed) = v.stateConsolidator(newState).merge(newState.functionRecorder, newState.reserveHeaps(1), newState.h, v)
->>>>>>> 46a35ffb
+      val (fr, hOpsJoinUsed) = v.stateConsolidator(newState).merge(newState.functionRecorder, newState, newState.reserveHeaps(1), newState.h, v)
       newState.copy(functionRecorder = fr, h = Heap(),
           reserveHeaps = Heap() +: hOpsJoinUsed +: newState.reserveHeaps.drop(2))
     } else newState
