// This Source Code Form is subject to the terms of the Mozilla Public
// License, v. 2.0. If a copy of the MPL was not distributed with this
// file, You can obtain one at http://mozilla.org/MPL/2.0/.
//
// Copyright (c) 2011-2019 ETH Zurich.

package viper.silicon.rules

import viper.silver.ast
import viper.silver.verifier.{CounterexampleTransformer, PartialVerificationError, TypecheckerWarning}
import viper.silver.verifier.errors.{ErrorWrapperWithExampleTransformer, PreconditionInAppFalse}
import viper.silver.verifier.reasons._
import viper.silicon.common.collections.immutable.InsertionOrderedSet
import viper.silicon.interfaces._
import viper.silicon.state.{terms, _}
import viper.silicon.state.terms._
import viper.silicon.state.terms.implicits._
import viper.silicon.state.terms.perms.{IsNonNegative, IsPositive}
import viper.silicon.state.terms.predef.`?r`
import viper.silicon.utils.toSf
import viper.silicon.utils.ast.flattenOperator
import viper.silicon.verifier.Verifier
import viper.silicon.{Map, TriggerSets}
import viper.silicon.interfaces.state.{ChunkIdentifer, NonQuantifiedChunk}
import viper.silicon.logger.records.data.{CondExpRecord, EvaluateRecord, ImpliesRecord}
<<<<<<< HEAD
import viper.silver.reporter.WarningsDuringTypechecking
=======
import viper.silver.ast.WeightedQuantifier
>>>>>>> 8e1c0136

/* TODO: With the current design w.r.t. parallelism, eval should never "move" an execution
 *       to a different verifier. Hence, consider not passing the verifier to continuations
 *       of eval.
 */

trait EvaluationRules extends SymbolicExecutionRules {
  def evals(s: State, es: Seq[ast.Exp], pvef: ast.Exp => PartialVerificationError, v: Verifier)
           (Q: (State, List[Term], Verifier) => VerificationResult)
           : VerificationResult

  def eval(s: State, e: ast.Exp, pve: PartialVerificationError, v: Verifier)
          (Q: (State, Term, Verifier) => VerificationResult)
          : VerificationResult

  def evalLocationAccess(s: State,
                         locacc: ast.LocationAccess,
                         pve: PartialVerificationError,
                         v: Verifier)
                        (Q: (State, String, Seq[Term], Verifier) => VerificationResult)
                        : VerificationResult

  def evalQuantified(s: State,
                     quant: Quantifier,
                     vars: Seq[ast.LocalVarDecl],
                     es1: Seq[ast.Exp],
                     es2: Seq[ast.Exp],
                     optTriggers: Option[Seq[ast.Trigger]],
                     name: String,
                     pve: PartialVerificationError,
                     v: Verifier)
                    (Q: (State, Seq[Var], Seq[Term], Seq[Term], Seq[Trigger], (Seq[Term], Seq[Quantification]), Verifier) => VerificationResult)
                    : VerificationResult
}

object evaluator extends EvaluationRules {
  import consumer._
  import producer._

  def evals(s: State, es: Seq[ast.Exp], pvef: ast.Exp => PartialVerificationError, v: Verifier)
           (Q: (State, List[Term], Verifier) => VerificationResult)
           : VerificationResult =

    evals2(s, es, Nil, pvef, v)(Q)

  private def evals2(s: State, es: Seq[ast.Exp], ts: List[Term], pvef: ast.Exp => PartialVerificationError, v: Verifier)
                    (Q: (State, List[Term], Verifier) => VerificationResult)
                    : VerificationResult = {

    if (es.isEmpty)
      Q(s, ts.reverse, v)
    else
      eval(s, es.head, pvef(es.head), v)((s1, t, v1) =>
        evals2(s1, es.tail, t :: ts, pvef, v1)(Q))
  }

  /** Wrapper Method for eval, for logging. See Executor.scala for explanation of analogue. **/
  @inline
  def eval(s: State, e: ast.Exp, pve: PartialVerificationError, v: Verifier)
          (Q: (State, Term, Verifier) => VerificationResult)
          : VerificationResult = {

    val sepIdentifier = v.symbExLog.openScope(new EvaluateRecord(e, s, v.decider.pcs))
    eval3(s, e, pve, v)((s1, t, v1) => {
      v1.symbExLog.closeScope(sepIdentifier)
      Q(s1, t, v1)})
  }

  def eval3(s: State, e: ast.Exp, pve: PartialVerificationError, v: Verifier)
           (Q: (State, Term, Verifier) => VerificationResult)
           : VerificationResult = {


    /* For debugging only */
    e match {
      case  _: ast.TrueLit | _: ast.FalseLit | _: ast.NullLit | _: ast.IntLit | _: ast.FullPerm | _: ast.NoPerm
            | _: ast.AbstractLocalVar | _: ast.WildcardPerm | _: ast.FractionalPerm | _: ast.Result
            | _: ast.WildcardPerm | _: ast.FieldAccess =>

      case _ =>
        v.logger.debug(s"\nEVAL ${viper.silicon.utils.ast.sourceLineColumn(e)}: $e")
        v.logger.debug(v.stateFormatter.format(s, v.decider.pcs))
        if (s.partiallyConsumedHeap.nonEmpty)
          v.logger.debug("pcH = " + s.partiallyConsumedHeap.map(v.stateFormatter.format).mkString("", ",\n     ", ""))
        if (s.reserveHeaps.nonEmpty)
          v.logger.debug("hR = " + s.reserveHeaps.map(v.stateFormatter.format).mkString("", ",\n     ", ""))
        s.oldHeaps.get(Verifier.MAGIC_WAND_LHS_STATE_LABEL) match {
          case Some(hLhs) =>   v.logger.debug("hLhs = " + v.stateFormatter.format(hLhs))
          case None =>
        }
        v.decider.prover.comment(s"[eval] $e")
    }

    /* Switch to the eval heap (σUsed) of magic wand's exhale-ext, if necessary.
     * Also deactivate magic wand's recording of consumed and produced permissions: if the
     * evaluation to perform involves consuming or producing permissions, e.g. because of
     * an unfolding expression, these should not be recorded.
     */
    val s1 = s.copy(h = magicWandSupporter.getEvalHeap(s),
                    reserveHeaps = Nil,
                    exhaleExt = false)

    eval2(s1, e, pve, v)((s2, t, v1) => {
      val s3 =
        if (s2.recordPossibleTriggers)
          e match {
            case pt: ast.PossibleTrigger =>
              s2.copy(possibleTriggers = s2.possibleTriggers + (pt -> t))
            case fa: ast.FieldAccess if s2.qpFields.contains(fa.field) =>
              s2.copy(possibleTriggers = s2.possibleTriggers + (fa -> t))
            case _ =>
              s2}
        else
          s2
      val s4 = s3.copy(h = s.h,
                       reserveHeaps = s.reserveHeaps,
                       exhaleExt = s.exhaleExt)
      Q(s4, t, v1)})
  }

  protected def eval2(s: State, e: ast.Exp, pve: PartialVerificationError, v: Verifier)
                     (Q: (State, Term, Verifier) => VerificationResult)
                     : VerificationResult = {

    val resultTerm = e match {
      case _: ast.TrueLit => Q(s, True(), v)
      case _: ast.FalseLit => Q(s, False(), v)

      case _: ast.NullLit => Q(s, Null(), v)
      case ast.IntLit(bigval) => Q(s, IntLiteral(bigval), v)

      case ast.EqCmp(e0, e1) => evalBinOp(s, e0, e1, Equals, pve, v)(Q)
      case ast.NeCmp(e0, e1) => evalBinOp(s, e0, e1, (p0: Term, p1: Term) => Not(Equals(p0, p1)), pve, v)(Q)

      case x: ast.AbstractLocalVar => Q(s, s.g(x), v)

      case _: ast.FullPerm => Q(s, FullPerm(), v)
      case _: ast.NoPerm => Q(s, NoPerm(), v)

      case ast.FractionalPerm(e0, e1) =>
        var t1: Term = null
        evalBinOp(s, e0, e1, (t0, _t1) => {t1 = _t1; FractionPerm(t0, t1)}, pve, v)((s1, tFP, v1) =>
          failIfDivByZero(s1, tFP, e1, t1, predef.Zero, pve, v1)(Q))

      case _: ast.WildcardPerm =>
        val (tVar, tConstraints) = v.decider.freshARP()
        v.decider.assume(tConstraints)
        /* TODO: Only record wildcards in State.constrainableARPs that are used in exhale
         *       position. Currently, wildcards used in inhale position (only) may not be removed
         *       from State.constrainableARPs (potentially inefficient, but should be sound).
         *
         *       Probably better in general: change evaluator signature such that, in addition to
         *       the resulting term, further data about the evaluation process (e.g. a mapping
         *       from expressions to terms, fresh wildcards, ...) is returned.
         *
         *       Alternative (for just wildcards): introduce WildcardPerm, extract them from the
         *       term returned by eval, mark as constrainable on client-side (e.g. in consumer).
         */
        val s1 =
          s.copy(functionRecorder = s.functionRecorder.recordArp(tVar, tConstraints))
           .setConstrainable(Seq(tVar), true)
        Q(s1, tVar, v)

      case fa: ast.FieldAccess if s.qpFields.contains(fa.field) =>
        eval(s, fa.rcv, pve, v)((s1, tRcvr, v1) => {
          val (relevantChunks, _) =
            quantifiedChunkSupporter.splitHeap[QuantifiedFieldChunk](s1.h, BasicChunkIdentifier(fa.field.name))
          s1.smCache.get((fa.field, relevantChunks)) match {
            case Some((fvfDef: SnapshotMapDefinition, totalPermissions)) if !Verifier.config.disableValueMapCaching() =>
              /* The next assertion must be made if the FVF definition is taken from the cache;
               * in the other case it is part of quantifiedChunkSupporter.withValue.
               */
              /* Re-emit definition since the previous definition could be nested under
               * an auxiliary quantifier (resulting from the evaluation of some Silver
               * quantifier in whose body field 'fa.field' was accessed)
               * which is protected by a trigger term that we currently don't have.
               */
              v1.decider.assume(fvfDef.valueDefinitions)
              if (s1.heapDependentTriggers.contains(fa.field)){
                val trigger = FieldTrigger(fa.field.name, fvfDef.sm, tRcvr)
                v1.decider.assume(trigger)
              }
              if (s1.triggerExp) {
                val fvfLookup = Lookup(fa.field.name, fvfDef.sm, tRcvr)
                val fr1 = s1.functionRecorder.recordSnapshot(fa, v1.decider.pcs.branchConditions, fvfLookup)
                val s2 = s1.copy(functionRecorder = fr1)
                Q(s2, fvfLookup, v1)
              } else {
                v1.decider.assert(IsPositive(totalPermissions.replace(`?r`, tRcvr))) {
                  case false =>
                    createFailure(pve dueTo InsufficientPermission(fa), v1, s1)
                  case true =>
                    val fvfLookup = Lookup(fa.field.name, fvfDef.sm, tRcvr)
                    val fr1 = s1.functionRecorder.recordSnapshot(fa, v1.decider.pcs.branchConditions, fvfLookup).recordFvfAndDomain(fvfDef)
                    val possTriggers = if (s1.heapDependentTriggers.contains(fa.field) && s1.recordPossibleTriggers)
                      s1.possibleTriggers + (fa -> FieldTrigger(fa.field.name, fvfDef.sm, tRcvr))
                    else
                      s1.possibleTriggers
                    val s2 = s1.copy(functionRecorder = fr1, possibleTriggers = possTriggers)
                    Q(s2, fvfLookup, v1)}
              }
            case _ =>
              val (_, smDef1, pmDef1) =
                quantifiedChunkSupporter.heapSummarisingMaps(
                  s = s1,
                  resource = fa.field,
                  codomainQVars = Seq(`?r`),
                  relevantChunks = relevantChunks,
                  optSmDomainDefinitionCondition =  None,
                  optQVarsInstantiations = None,
                  v = v1)
              if (s1.heapDependentTriggers.contains(fa.field)){
                val trigger = FieldTrigger(fa.field.name, smDef1.sm, tRcvr)
                v1.decider.assume(trigger)
              }
              val permCheck =
                if (s1.triggerExp) {
                  True()
                } else {
                  val totalPermissions = PermLookup(fa.field.name, pmDef1.pm, tRcvr)
                  IsPositive(totalPermissions)
                }
              v1.decider.assert(permCheck) {
                case false =>
                  createFailure(pve dueTo InsufficientPermission(fa), v1, s1)
                case true =>
                  val smLookup = Lookup(fa.field.name, smDef1.sm, tRcvr)
                  val fr2 =
                    s1.functionRecorder.recordSnapshot(fa, v1.decider.pcs.branchConditions, smLookup)
                                       .recordFvfAndDomain(smDef1)
                  val s3 = s1.copy(functionRecorder = fr2/*,
                                   smCache = smCache1*/)
                  Q(s3, smLookup, v1)}
              }})

      case fa: ast.FieldAccess =>
        evalLocationAccess(s, fa, pve, v)((s1, _, tArgs, v1) => {
          val ve = pve dueTo InsufficientPermission(fa)
          val resource = fa.res(s.program)
          chunkSupporter.lookup(s1, s1.h, resource, tArgs, ve, v1)((s2, h2, tSnap, v2) => {
            val fr = s2.functionRecorder.recordSnapshot(fa, v2.decider.pcs.branchConditions, tSnap)
            val s3 = s2.copy(h = h2, functionRecorder = fr)
            Q(s3, tSnap, v1)
          })
        })

      case ast.Not(e0) =>
        eval(s, e0, pve, v)((s1, t0, v1) =>
          Q(s1, Not(t0), v1))

      case ast.Minus(e0) =>
        eval(s, e0, pve, v)((s1, t0, v1) =>
          Q(s1, Minus(0, t0), v1))

      case ast.Old(e0) =>
        evalInOldState(s, Verifier.PRE_STATE_LABEL, e0, pve, v)(Q)

      case old @ ast.LabelledOld(e0, lbl) =>
        s.oldHeaps.get(lbl) match {
          case None =>
            createFailure(pve dueTo LabelledStateNotReached(old), v, s)
          case _ =>
            evalInOldState(s, lbl, e0, pve, v)(Q)}

      case ast.Let(x, e0, e1) =>
        eval(s, e0, pve, v)((s1, t0, v1) =>
          eval(s1.copy(g = s1.g + (x.localVar, t0)), e1, pve, v1)(Q))

      /* Strict evaluation of AND */
      case ast.And(e0, e1) if Verifier.config.disableShortCircuitingEvaluations() =>
        evalBinOp(s, e0, e1, (t1, t2) => And(t1, t2), pve, v)(Q)

      /* Short-circuiting evaluation of AND */
      case ae @ ast.And(_, _) =>
        val flattened = flattenOperator(ae, {case ast.And(e0, e1) => Seq(e0, e1)})
        evalSeqShortCircuit(And, s, flattened, pve, v)(Q)


      /* Strict evaluation of OR */
      case ast.Or(e0, e1) if Verifier.config.disableShortCircuitingEvaluations() =>
        evalBinOp(s, e0, e1, (t1, t2) => Or(t1, t2), pve, v)(Q)

      /* Short-circuiting evaluation of OR */
      case oe @ ast.Or(_, _) =>
        val flattened = flattenOperator(oe, {case ast.Or(e0, e1) => Seq(e0, e1)})
        evalSeqShortCircuit(Or, s, flattened, pve, v)(Q)

      case implies @ ast.Implies(e0, e1) =>
        val impliesRecord = new ImpliesRecord(implies, s, v.decider.pcs, "Implies")
        val uidImplies = v.symbExLog.openScope(impliesRecord)
        eval(s, e0, pve, v)((s1, t0, v1) =>
          evalImplies(s1, t0, Some(e0), e1, implies.info == FromShortCircuitingAnd, pve, v1)((s2, t1, v2) => {
            v2.symbExLog.closeScope(uidImplies)
            Q(s2, t1, v2)
          }))

      case condExp @ ast.CondExp(e0, e1, e2) =>
        val condExpRecord = new CondExpRecord(condExp, s, v.decider.pcs, "CondExp")
        val uidCondExp = v.symbExLog.openScope(condExpRecord)
        eval(s, e0, pve, v)((s1, t0, v1) =>
          joiner.join[Term, Term](s1, v1)((s2, v2, QB) =>
            brancher.branch(s2, t0, Some(e0), v2)(
              (s3, v3) => eval(s3, e1, pve, v3)(QB),
              (s3, v3) => eval(s3, e2, pve, v3)(QB))
          )(entries => {
            /* TODO: If branch(...) took orElse-continuations that are executed if a branch is dead, then then
                comparisons with t0/Not(t0) wouldn't be necessary. */
            val (s2, result) = entries match {
              case Seq(entry) => // One branch is dead
                (entry.s, entry.data)
              case Seq(entry1, entry2) => // Both branches are alive
                (entry1.s.merge(entry2.s), Ite(t0, entry1.data, entry2.data))
              case _ =>
                sys.error(s"Unexpected join data entries: $entries")}
            (s2, result)
          })((s4, t3, v3) => {
            v3.symbExLog.closeScope(uidCondExp)
            Q(s4, t3, v3)
          }))

      /* Integers */

      case ast.Add(e0, e1) =>
        evalBinOp(s, e0, e1, Plus, pve, v)(Q)

      case ast.Sub(e0, e1) =>
        evalBinOp(s, e0, e1, Minus, pve, v)(Q)

      case ast.Mul(e0, e1) =>
        evalBinOp(s, e0, e1, Times, pve, v)(Q)

      case ast.Div(e0, e1) =>
        evalBinOp(s, e0, e1, Div, pve, v)((s1, tDiv, v1) =>
          failIfDivByZero(s1, tDiv, e1, tDiv.p1, 0, pve, v1)(Q))

      case ast.Mod(e0, e1) =>
        evalBinOp(s, e0, e1, Mod, pve, v)((s1, tMod, v1) =>
          failIfDivByZero(s1, tMod, e1, tMod.p1, 0, pve, v1)(Q))

      case ast.LeCmp(e0, e1) =>
        evalBinOp(s, e0, e1, AtMost, pve, v)(Q)

      case ast.LtCmp(e0, e1) =>
        evalBinOp(s, e0, e1, Less, pve, v)(Q)

      case ast.GeCmp(e0, e1) =>
        evalBinOp(s, e0, e1, AtLeast, pve, v)(Q)

      case ast.GtCmp(e0, e1) =>
        evalBinOp(s, e0, e1, Greater, pve, v)(Q)

      /* Permissions */

      case ast.PermAdd(e0, e1) =>
        evalBinOp(s, e0, e1, PermPlus, pve, v)(Q)

      case ast.PermSub(e0, e1) =>
        evalBinOp(s, e0, e1, PermMinus, pve, v)(Q)

      case ast.PermMinus(e0) =>
        eval(s, e0, pve, v)((s1, t0, v1) =>
          Q(s1, PermMinus(NoPerm(), t0), v1))

      case ast.PermMul(e0, e1) =>
        evalBinOp(s, e0, e1, PermTimes, pve, v)(Q)

      case ast.IntPermMul(e0, e1) =>
        eval(s, e0, pve, v)((s1, t0, v1) =>
          eval(s1, e1, pve, v1)((s2, t1, v2) =>
            Q(s2, IntPermTimes(t0, t1), v2)))

      case ast.PermDiv(e0, e1) =>
        eval(s, e0, pve, v)((s1, t0, v1) =>
          eval(s1, e1, pve, v1)((s2, t1, v2) =>
            failIfDivByZero(s2, PermIntDiv(t0, t1), e1, t1, 0, pve, v2)(Q)))

      case ast.PermPermDiv(e0, e1) =>
        eval(s, e0, pve, v)((s1, t0, v1) =>
          eval(s1, e1, pve, v1)((s2, t1, v2) =>
            failIfDivByZero(s2, PermPermDiv(t0, t1), e1, t1, FractionPermLiteral(Rational(0, 1)), pve, v2)(Q)))

      case ast.PermLeCmp(e0, e1) =>
        evalBinOp(s, e0, e1, AtMost, pve, v)(Q)

      case ast.PermLtCmp(e0, e1) =>
        evalBinOp(s, e0, e1, Less, pve, v)(Q)

      case ast.PermGeCmp(e0, e1) =>
        evalBinOp(s, e0, e1, AtLeast, pve, v)(Q)

      case ast.PermGtCmp(e0, e1) =>
        evalBinOp(s, e0, e1, Greater, pve, v)(Q)

      /* Others */

      /* Domains not handled directly */
      case dfa @ ast.DomainFuncApp(funcName, eArgs, _) =>
        evals(s, eArgs, _ => pve, v)((s1, tArgs, v1) => {
          val inSorts = tArgs map (_.sort)
          val outSort = v1.symbolConverter.toSort(dfa.typ)
          val fi = v1.symbolConverter.toFunction(s.program.findDomainFunction(funcName), inSorts :+ outSort, s.program)
          Q(s1, App(fi, tArgs), v1)})

      case ast.BackendFuncApp(funcName, eArgs) =>
        evals(s, eArgs, _ => pve, v)((s1, tArgs, v1) => {
          val func = s.program.findDomainFunction(funcName)
          val fi = v1.symbolConverter.toFunction(func, s.program)
          Q(s1, App(fi, tArgs), v1)})

      case ast.CurrentPerm(resacc) =>
        val h = s.partiallyConsumedHeap.getOrElse(s.h)
        evalResourceAccess(s, resacc, pve, v)((s1, identifier, args, v1) => {
          val res = resacc.res(s.program)
          /* It is assumed that, for a given field/predicate/wand identifier (res)
           * either only quantified or only non-quantified chunks are used.
           */
          val usesQPChunks = res match {
            case _: ast.MagicWand => s1.qpMagicWands.contains(identifier.asInstanceOf[MagicWandIdentifier])
            case field: ast.Field => s1.qpFields.contains(field)
            case pred: ast.Predicate => s1.qpPredicates.contains(pred)}
          val (s2, currentPermAmount) =
            if (usesQPChunks) {
              res match {
                case wand: ast.MagicWand =>
                  val (relevantChunks, _) =
                    quantifiedChunkSupporter.splitHeap[QuantifiedMagicWandChunk](h, identifier)
                  val bodyVars = wand.subexpressionsToEvaluate(s.program)
                  val formalVars = bodyVars.indices.toList.map(i => Var(Identifier(s"x$i"), v1.symbolConverter.toSort(bodyVars(i).typ)))
                  val (s2, pmDef) = if (s1.heapDependentTriggers.contains(MagicWandIdentifier(wand, s1.program))) {
                    val (s2, smDef, pmDef) = quantifiedChunkSupporter.heapSummarisingMaps(s1, wand, formalVars, relevantChunks, v1)
                    v1.decider.assume(PredicateTrigger(identifier.toString, smDef.sm, args))
                    (s2, pmDef)
                  } else {
                    val (pmDef, pmCache) =
                      quantifiedChunkSupporter.summarisingPermissionMap(
                        s1, wand, formalVars, relevantChunks, null, v1)

                    (s1.copy(pmCache = pmCache), pmDef)
                  }
                  (s2, PredicatePermLookup(identifier.toString, pmDef.pm, args))

                case field: ast.Field =>
                  val (relevantChunks, _) =
                    quantifiedChunkSupporter.splitHeap[QuantifiedFieldChunk](h, identifier)
                  val (s2, pmDef) = if (s1.heapDependentTriggers.contains(field)) {
                    val (s2, smDef, pmDef) = quantifiedChunkSupporter.heapSummarisingMaps(s1, field, Seq(`?r`), relevantChunks, v1)
                    v1.decider.assume(FieldTrigger(field.name, smDef.sm, args.head))
                    (s2, pmDef)
                  } else {
                    val (pmDef, pmCache) =
                      quantifiedChunkSupporter.summarisingPermissionMap(
                        s1, field, Seq(`?r`), relevantChunks, null, v1)

                    (s1.copy(pmCache = pmCache), pmDef)
                  }
                  val currentPermAmount = PermLookup(field.name, pmDef.pm, args.head)
                  v1.decider.prover.comment(s"perm($resacc)  ~~>  assume upper permission bound")
                  v1.decider.assume(PermAtMost(currentPermAmount, FullPerm()))
                  (s2, currentPermAmount)

                case predicate: ast.Predicate =>
                  val (relevantChunks, _) =
                    quantifiedChunkSupporter.splitHeap[QuantifiedPredicateChunk](h, identifier)
                  val (s2, smDef, pmDef) =
                    quantifiedChunkSupporter.heapSummarisingMaps(
                      s1, predicate, s1.predicateFormalVarMap(predicate), relevantChunks, v1)
                  if (s2.heapDependentTriggers.contains(predicate)){
                    val trigger = PredicateTrigger(predicate.name, smDef.sm, args)
                    v1.decider.assume(trigger)
                  }
                  (s2, PredicatePermLookup(identifier.toString, pmDef.pm, args))
              }
            } else {
              val chs = chunkSupporter.findChunksWithID[NonQuantifiedChunk](h.values, identifier)
              val currentPermAmount =
                chs.foldLeft(NoPerm(): Term)((q, ch) => {
                  val argsPairWiseEqual = And(args.zip(ch.args).map { case (a1, a2) => a1 === a2 })
                  PermPlus(q, Ite(argsPairWiseEqual, ch.perm, NoPerm()))
                })
              /* TODO: See todo above */
//              v1.decider.prover.comment(s"perm($locacc)  ~~>  assume upper permission bound")
//              v1.decider.prover.comment(perm.toString)
//              v1.decider.assume(PermAtMost(perm, FullPerm()))
              (s, currentPermAmount)
            }

          Q(s2, currentPermAmount, v1)})

      case ast.ForPerm(vars, resourceAccess, body) =>

        /* Iterate over the list of relevant chunks in continuation passing style (very similar
         * to evals), and evaluate the forperm-body with a different qvar assignment each time.
        */

        def bindRcvrsAndEvalBody(s: State, chs: Iterable[NonQuantifiedChunk], args: Seq[ast.Exp], ts: Seq[Term], v: Verifier)
                                (Q: (State, Seq[Term], Verifier) => VerificationResult)
                                : VerificationResult = {
          if (chs.isEmpty)
            Q(s, ts.reverse, v)
          else {
            val ch = chs.head

            val rcvrs = ch.args
            val s1 = s.copy()
            var g1 = s1.g
            var addCons : Seq[Term] = Seq()
            for (vr <- vars) {
              if (args.contains(vr.localVar)) {
                val indices = args.zipWithIndex.filter(ai => ai._1 == vr.localVar).map(_._2)
                val index = indices.head
                g1 = g1 + (vr.localVar, rcvrs(index))
                if (indices.length > 1) {
                  val equalArgs = And(indices.tail map { i => rcvrs(i) === rcvrs(index) })
                  addCons = addCons :+ equalArgs
                }
              }
            }
            val s2 = s1.copy(g1)

            val nonQuantArgs = args filter (a => !vars.map(_.localVar).contains(a))
            val indices = nonQuantArgs map (a => args.indexOf(a))

            // TODO LA: nonQuantArgs are not recorded yet
            val impliesRecord = new ImpliesRecord(null, s2, v.decider.pcs, "bindRcvrsAndEvalBody")
            val uidImplies = v.symbExLog.openScope(impliesRecord)

            evals(s2, nonQuantArgs, _ => pve, v)((s3, tArgs, v1) => {
              val argsWithIndex = tArgs zip indices
              val zippedArgs = argsWithIndex map (ai => (ai._1, ch.args(ai._2)))
              val argsPairWiseEqual = And(zippedArgs map {case (a1, a2) => a1 === a2})

              evalImplies(s3, Ite(argsPairWiseEqual, And(addCons :+ IsPositive(ch.perm)), False()), None,body, false, pve, v1) ((s4, tImplies, v2) =>
                bindRcvrsAndEvalBody(s4, chs.tail, args, tImplies +: ts, v2)((s5, ts1, v3) => {
                  v3.symbExLog.closeScope(uidImplies)
                  Q(s5, ts1, v3)
                }))
            })
          }
        }

        def bindQuantRcvrsAndEvalBody(s: State, chs: Iterable[QuantifiedBasicChunk], args: Seq[ast.Exp], ts: Seq[Term], v: Verifier)
                                     (Q: (State, Seq[Term], Verifier) => VerificationResult)
                                     : VerificationResult = {
          if (chs.isEmpty)
            Q(s, ts.reverse, v)
          else {
            val ch = chs.head

            val localVars = vars map (_.localVar)
            val tVars = localVars map (x => v.decider.fresh(x.name, v.symbolConverter.toSort(x.typ)))
            val gVars = Store(localVars zip tVars)

            val s1 = s.copy(s.g + gVars, quantifiedVariables = tVars ++ s.quantifiedVariables)

            // TODO LA: args are not recorded yet
            val impliesRecord = new ImpliesRecord(null, s1, v.decider.pcs, "bindQuantRcvrsAndEvalBody")
            val uidImplies = v.symbExLog.openScope(impliesRecord)

            evals(s1, args, _ => pve, v)((s2, ts1, v1) => {
              val bc = IsPositive(ch.perm.replace(ch.quantifiedVars, ts1))
              val tTriggers = Seq(Trigger(ch.valueAt(ts1)))

              val trig = ch match {
                case fc: QuantifiedFieldChunk => FieldTrigger(fc.id.name, fc.fvf, ts1.head)
                case pc: QuantifiedPredicateChunk => PredicateTrigger(pc.id.name, pc.psf, ts1)
                case wc: QuantifiedMagicWandChunk => PredicateTrigger(wc.id.toString, wc.wsf, ts1)
              }

              evalImplies(s2, And(trig, bc), None, body, false, pve, v1)((s3, tImplies, v2) => {
                val tQuant = Quantification(Forall, tVars, tImplies, tTriggers)
                bindQuantRcvrsAndEvalBody(s3, chs.tail, args, tQuant +: ts, v2)((s4, ts2, v3) => {
                  v3.symbExLog.closeScope(uidImplies)
                  Q(s4, ts2, v3)
                })})
            })
          }
        }

        val s1 = s.copy(h = s.partiallyConsumedHeap.getOrElse(s.h))

        val resIdent = ChunkIdentifier(resourceAccess.res(s.program), s.program)
        val args = resourceAccess match {
          case fa: ast.FieldAccess => Seq(fa.rcv)
          case pa: ast.PredicateAccess => pa.args
          case w: ast.MagicWand => w.subexpressionsToEvaluate(s.program)
        }
        val usesQPChunks = resourceAccess.res(s.program) match {
          case _: ast.MagicWand => s1.qpMagicWands.contains(resIdent.asInstanceOf[MagicWandIdentifier])
          case field: ast.Field => s1.qpFields.contains(field)
          case pred: ast.Predicate => s1.qpPredicates.contains(pred)
        }

        if (usesQPChunks) {
            val chs = s1.h.values.collect { case ch: QuantifiedBasicChunk if ch.id == resIdent => ch }
            bindQuantRcvrsAndEvalBody(s1, chs, args, Seq.empty, v)((s2, ts, v1) => {
              val s3 = s2.copy(h = s.h, g = s.g)
              Q(s3, And(ts), v1)
            })
        } else {
          val chs = chunkSupporter.findChunksWithID[NonQuantifiedChunk](s1.h.values, resIdent)
          bindRcvrsAndEvalBody(s1, chs, args, Seq.empty, v)((s2, ts, v1) => {
            val s3 = s2.copy(h = s.h, g = s.g)
            Q(s3, And(ts), v1)
          })
        }

      case sourceQuant: ast.QuantifiedExp /*if config.disableLocalEvaluations()*/ =>
        val (eQuant, qantOp, eTriggers) = sourceQuant match {
          case forall: ast.Forall =>
            /* It is expected that quantifiers have already been provided with triggers,
             * either explicitly or by using a trigger generator.
             */
            (forall, Forall, forall.triggers)
          case exists: ast.Exists =>
            (exists, Exists, exists.triggers)
          case _: ast.ForPerm => sys.error(s"Unexpected quantified expression $sourceQuant")
        }
        val quantWeight = sourceQuant.info match {
          case w: WeightedQuantifier => Some(w.weight)
          case _ => None
        }

        val body = eQuant.exp
        // Remove whitespace in identifiers to avoid parsing problems for the axiom profiler.
        val posString = viper.silicon.utils.ast.sourceLine(sourceQuant).replaceAll(" ", "")
        val name = s"prog.l$posString"
        evalQuantified(s, qantOp, eQuant.variables, Nil, Seq(body), Some(eTriggers), name, pve, v){
          case (s1, tVars, _, Seq(tBody), tTriggers, (tAuxGlobal, tAux), v1) =>
            val tAuxHeapIndep = tAux.flatMap(v.quantifierSupporter.makeTriggersHeapIndependent(_, v1.decider.fresh))

            v1.decider.prover.comment("Nested auxiliary terms: globals (aux)")
            v1.decider.assume(tAuxGlobal)
            v1.decider.prover.comment("Nested auxiliary terms: non-globals (aux)")
            v1.decider.assume(tAuxHeapIndep/*tAux*/)

            if (qantOp == Exists) {
              // For universal quantification, the non-global auxiliary assumptions will contain the information that
              // forall vars :: all function preconditions are fulfilled.
              // However, if this quantifier is existential, they will only assume that there exist values s.t.
              // all function preconditions hold. This is not enough: We need to know (and have checked that)
              // function preconditions hold for *all* possible values of the quantified variables.
              // So we explicitly add this assumption here.
              v1.decider.assume(Quantification(Forall, tVars, FunctionPreconditionTransformer.transform(tBody, s1.program), tTriggers, name, quantWeight))
            }

            val tQuant = Quantification(qantOp, tVars, tBody, tTriggers, name, quantWeight)
            Q(s1, tQuant, v1)
        }

      case fapp @ ast.FuncApp(funcName, eArgs) =>
        val func = s.program.findFunction(funcName)
        val s0 = s.copy(hackIssue387DisablePermissionConsumption = Verifier.config.enableMoreCompleteExhale())
        evals2(s0, eArgs, Nil, _ => pve, v)((s1, tArgs, v1) => {
//          bookkeeper.functionApplications += 1
          val joinFunctionArgs = tArgs //++ c2a.quantifiedVariables.filterNot(tArgs.contains)
          /* TODO: Does it matter that the above filterNot does not filter out quantified
           *       variables that are not "raw" function arguments, but instead are used
           *       in an expression that is used as a function argument?
           *       E.g., in
           *         forall i: Int :: fun(i*i)
           *       the above filterNot will not remove i from the list of already
           *       used quantified variables because i does not match i*i.
           *       Hence, the joinedFApp will take two arguments, namely, i*i and i,
           *       although the latter is not necessary.
           */
          joiner.join[Term, Term](s1, v1)((s2, v2, QB) => {
            val pres = func.pres.map(_.transform {
              /* [Malte 2018-08-20] Two examples of the test suite, one of which is the regression
               * for Carbon issue #210, fail if the subsequent code that strips out triggers from
               * exhaled function preconditions, is commented. The code was originally a work-around
               * for Silicon issue #276. Removing triggers from function preconditions is OK-ish
               * because they are consumed (exhaled), i.e. asserted. However, the triggers are
               * also used to internally generated quantifiers, e.g. related to QPs. My hope is that
               * this hack is no longer needed once heap-dependent triggers are supported.
               */
              case q: ast.Forall => q.copy(triggers = Nil)(q.pos, q.info, q.errT)
            })
            /* Formal function arguments are instantiated with the corresponding actual arguments
             * by adding the corresponding bindings to the store. To avoid formals in error messages
             * and to report actuals instead, we have two choices: the first is two attach a reason
             * transformer to the partial verification error, as done below; the second is to attach
             * a node transformer to every formal, as illustrated by NodeBacktranslationTests.scala.
             * The first approach is slightly simpler and suffices here, though.
             */
            val fargs = func.formalArgs.map(_.localVar)
            val formalsToActuals: Map[ast.LocalVar, ast.Exp] = fargs.zip(eArgs).to(Map)
            val exampleTrafo = CounterexampleTransformer({
              case ce: SiliconCounterexample => ce.withStore(s2.g)
              case ce => ce
            })
            val pvePre =
              ErrorWrapperWithExampleTransformer(PreconditionInAppFalse(fapp).withReasonNodeTransformed(reasonOffendingNode =>
                reasonOffendingNode.replace(formalsToActuals)), exampleTrafo)
            val s3 = s2.copy(g = Store(fargs.zip(tArgs)),
                             recordVisited = true,
                             functionRecorder = s2.functionRecorder.changeDepthBy(+1),
                                /* Temporarily disable the recorder: when recording (to later on
                                 * translate a particular function fun) and a function application
                                 * fapp is hit, then there is no need to record any information
                                 * about assertions from fapp's precondition since the latter is not
                                 * translated as part of the translation of fun.
                                 * Recording such information is even potentially harmful if formals
                                 * are not syntactically replaced by actuals but rather bound to
                                 * them via the store. Consider the following function:
                                 *   function fun(x: Ref)
                                 *     requires foo(x) // foo is another function
                                 *     ...
                                 *   { ... fun(x.next) ...}
                                 * For fun(x)'s precondition, a mapping from foo(x) to a snapshot is
                                 * recorded. When fun(x.next) is hit, its precondition is consumed,
                                 * but without substituting actuals for formals, continuing to
                                 * record mappings would add another mapping from foo(x) (which is
                                 * actually foo(x.next)) to some potentially different snapshot.
                                 * When translating fun(x) to an axiom, the snapshot of foo(x) from
                                 * fun(x)'s precondition will be the branch-condition-dependent join
                                 * of the recorded snapshots - which is wrong (probably only
                                 * incomplete).
                                 */
                             smDomainNeeded = true)
            consumes(s3, pres, _ => pvePre, v2)((s4, snap, v3) => {
              val snap1 = snap.convert(sorts.Snap)
              val preFApp = App(functionSupporter.preconditionVersion(v3.symbolConverter.toFunction(func)), snap1 :: tArgs)
              v3.decider.assume(preFApp)
              val tFApp = App(v3.symbolConverter.toFunction(func), snap1 :: tArgs)
              val fr5 =
                s4.functionRecorder.changeDepthBy(-1)
                                   .recordSnapshot(fapp, v3.decider.pcs.branchConditions, snap1)
              val s5 = s4.copy(g = s2.g,
                               h = s2.h,
                               recordVisited = s2.recordVisited,
                               functionRecorder = fr5,
                               smDomainNeeded = s2.smDomainNeeded,
                               hackIssue387DisablePermissionConsumption = s.hackIssue387DisablePermissionConsumption)
              QB(s5, tFApp, v3)})
            /* TODO: The join-function is heap-independent, and it is not obvious how a
             *       joined snapshot could be defined and represented
             */
            })(join(v1.symbolConverter.toSort(func.typ), s"joined_${func.name}", joinFunctionArgs, v1))(Q)})

      case ast.Unfolding(
              acc @ ast.PredicateAccessPredicate(pa @ ast.PredicateAccess(eArgs, predicateName), ePerm),
              eIn) =>

        val predicate = s.program.findPredicate(predicateName)
        if (s.cycles(predicate) < Verifier.config.recursivePredicateUnfoldings()) {
          evals(s, eArgs, _ => pve, v)((s1, tArgs, v1) =>
            eval(s1, ePerm, pve, v1)((s2, tPerm, v2) =>
              v2.decider.assert(IsNonNegative(tPerm)) { // TODO: Replace with permissionSupporter.assertNotNegative
                case true =>
                  joiner.join[Term, Term](s2, v2)((s3, v3, QB) => {
                    val s4 = s3.incCycleCounter(predicate)
                               .copy(recordVisited = true)
                      /* [2014-12-10 Malte] The commented code should replace the code following
                       * it, but using it slows down RingBufferRd.sil significantly. The generated
                       * Z3 output looks nearly identical, so my guess is that it is some kind
                       * of triggering problem, probably related to sequences.
                       */
//                      predicateSupporter.unfold(σ, predicate, tArgs, tPerm, pve, c2, pa)((σ1, c3) => {
//                        val c4 = c3.decCycleCounter(predicate)
//                        eval(σ1, eIn, pve, c4)((tIn, c5) =>
//                          QB(tIn, c5))})
                    consume(s4, acc, pve, v3)((s5, snap, v4) => {
                      val fr6 =
                        s5.functionRecorder.recordSnapshot(pa, v4.decider.pcs.branchConditions, snap)
                                           .changeDepthBy(+1)
                      val s6 = s5.copy(functionRecorder = fr6,
                                       constrainableARPs = s1.constrainableARPs)
                        /* Recording the unfolded predicate's snapshot is necessary in order to create the
                         * additional predicate-based trigger function applications because these are applied
                         * to the function arguments and the predicate snapshot
                         * (see 'predicateTriggers' in FunctionData.scala).
                         */
                      if (!Verifier.config.disableFunctionUnfoldTrigger())
                        v4.decider.assume(App(s.predicateData(predicate).triggerFunction, snap.convert(terms.sorts.Snap) +: tArgs))
                      val body = predicate.body.get /* Only non-abstract predicates can be unfolded */
                      val s7 = s6.scalePermissionFactor(tPerm)
                      val insg = s7.g + Store(predicate.formalArgs map (_.localVar) zip tArgs)
                      val s7a = s7.copy(g = insg)
                      produce(s7a, toSf(snap), body, pve, v4)((s8, v5) => {
                        val s9 = s8.copy(g = s7.g,
                                         functionRecorder = s8.functionRecorder.changeDepthBy(-1),
                                         recordVisited = s3.recordVisited,
                                         permissionScalingFactor = s6.permissionScalingFactor)
                                   .decCycleCounter(predicate)
                        val s10 = v5.stateConsolidator.consolidateIfRetrying(s9, v5)
                        eval(s10, eIn, pve, v5)(QB)})})
                  })(join(v2.symbolConverter.toSort(eIn.typ), "joined_unfolding", s2.relevantQuantifiedVariables, v2))(Q)
                case false =>
                  createFailure(pve dueTo NegativePermission(ePerm), v2, s2)}))
        } else {
          val unknownValue = v.decider.appliedFresh("recunf", v.symbolConverter.toSort(eIn.typ), s.relevantQuantifiedVariables)
          Q(s, unknownValue, v)
        }

      case ast.Applying(wand, eIn) =>
        joiner.join[Term, Term](s, v)((s1, v1, QB) =>
          magicWandSupporter.applyWand(s1, wand, pve, v1)((s2, v2) => {
            eval(s2, eIn, pve, v2)(QB)
        }))(join(v.symbolConverter.toSort(eIn.typ), "joined_applying", s.relevantQuantifiedVariables, v))(Q)

      /* Sequences */

      case ast.SeqContains(e0, e1) => evalBinOp(s, e1, e0, SeqIn, pve, v)(Q)
        /* Note the reversed order of the arguments! */

      case ast.SeqIndex(e0, e1) =>
        evals2(s, Seq(e0, e1), Nil, _ => pve, v)({case (s1, Seq(t0, t1), v1) =>
          if (s1.triggerExp) {
            Q(s1, SeqAt(t0, t1), v1)
          } else {
            v1.decider.assert(AtLeast(t1, IntLiteral(0))) {
              case true =>
                v1.decider.assert(Less(t1, SeqLength(t0))) {
                  case true =>
                    Q(s1, SeqAt(t0, t1), v1)
                  case false =>
                    val failure = createFailure(pve dueTo SeqIndexExceedsLength(e0, e1), v1, s1)
                    if (s1.retryLevel == 0 && v1.reportFurtherErrors()) {
                      v1.decider.assume(Less(t1, SeqLength(t0)))
                      failure combine Q(s1, SeqAt(t0, t1), v1)
                    } else failure}
              case false =>
                val failure1 = createFailure(pve dueTo SeqIndexNegative(e0, e1), v1, s1)
                if (s1.retryLevel == 0) {
                  v1.decider.assume(AtLeast(t1, IntLiteral(0)))
                  v1.decider.assert(Less(t1, SeqLength(t0))) {
                    case true =>
                      failure1 combine Q(s1, SeqAt(t0, t1), v1)
                    case false =>
                      val failure2 = failure1 combine createFailure(pve dueTo SeqIndexExceedsLength(e0, e1), v1, s1)
                      if (v1.reportFurtherErrors()) {
                        v1.decider.assume(Less(t1, SeqLength(t0)))
                        failure2 combine Q(s1, SeqAt(t0, t1), v1)
                      } else failure2}
                } else failure1}}})

      case ast.SeqAppend(e0, e1) => evalBinOp(s, e0, e1, SeqAppend, pve, v)(Q)
      case ast.SeqDrop(e0, e1) => evalBinOp(s, e0, e1, SeqDrop, pve, v)(Q)
      case ast.SeqTake(e0, e1) => evalBinOp(s, e0, e1, SeqTake, pve, v)(Q)
      case ast.SeqLength(e0) => eval(s, e0, pve, v)((s1, t0, v1) => Q(s1, SeqLength(t0), v1))
      case ast.EmptySeq(typ) => Q(s, SeqNil(v.symbolConverter.toSort(typ)), v)
      case ast.RangeSeq(e0, e1) => evalBinOp(s, e0, e1, SeqRanged, pve, v)(Q)

      case ast.SeqUpdate(e0, e1, e2) =>
        evals2(s, Seq(e0, e1, e2), Nil, _ => pve, v)({ case (s1, Seq(t0, t1, t2), v1) =>
          if (s1.triggerExp) {
            Q(s1, SeqUpdate(t0, t1, t2), v1)
          } else {
            v1.decider.assert(AtLeast(t1, IntLiteral(0))) {
              case true =>
                v1.decider.assert(Less(t1, SeqLength(t0))) {
                  case true =>
                    Q(s1, SeqUpdate(t0, t1, t2), v1)
                  case false =>
                    val failure = createFailure(pve dueTo SeqIndexExceedsLength(e0, e1), v1, s1)
                    if (s1.retryLevel == 0 && v1.reportFurtherErrors()) {
                      v1.decider.assume(Less(t1, SeqLength(t0)))
                      failure combine Q(s1, SeqUpdate(t0, t1, t2), v1)}
                    else failure}
              case false =>
                val failure1 = createFailure(pve dueTo SeqIndexNegative(e0, e1), v1, s1)
                if (s1.retryLevel == 0) {
                  v1.decider.assume(AtLeast(t1, IntLiteral(0)))
                  v1.decider.assert(Less(t1, SeqLength(t0))) {
                    case true =>
                      failure1 combine Q(s1, SeqUpdate(t0, t1, t2), v1)
                    case false =>
                      val failure2 = failure1 combine createFailure(pve dueTo SeqIndexExceedsLength(e0, e1), v1, s1)
                      if (v1.reportFurtherErrors()) {
                        v1.decider.assume(Less(t1, SeqLength(t0)))
                        failure2 combine Q(s1, SeqUpdate(t0, t1, t2), v1)
                      } else failure2}
            } else failure1}}})

      case ast.ExplicitSeq(es) =>
        evals2(s, es, Nil, _ => pve, v)((s1, tEs, v1) => {
          val tSeq =
            tEs.tail.foldLeft[SeqTerm](SeqSingleton(tEs.head))((tSeq, te) =>
              SeqAppend(tSeq, SeqSingleton(te)))
          v1.decider.assume(SeqLength(tSeq) === IntLiteral(es.size))
          Q(s1, tSeq, v1)})

      /* Sets and multisets */

      case ast.EmptySet(typ) => Q(s, EmptySet(v.symbolConverter.toSort(typ)), v)
      case ast.EmptyMultiset(typ) => Q(s, EmptyMultiset(v.symbolConverter.toSort(typ)), v)

      case ast.ExplicitSet(es) =>
        evals2(s, es, Nil, _ => pve, v)((s1, tEs, v1) => {
          val tSet =
            tEs.tail.foldLeft[SetTerm](SingletonSet(tEs.head))((tSet, te) =>
              SetAdd(tSet, te))
          Q(s1, tSet, v1)})

      case ast.ExplicitMultiset(es) =>
        evals2(s, es, Nil, _ => pve, v)((s1, tEs, v1) => {
          val tMultiset =
            tEs.tail.foldLeft[MultisetTerm](SingletonMultiset(tEs.head))((tMultiset, te) =>
              MultisetAdd(tMultiset, te))
          Q(s1, tMultiset, v1)})

      case ast.AnySetUnion(e0, e1) => e.typ match {
        case _: ast.SetType => evalBinOp(s, e0, e1, SetUnion, pve, v)(Q)
        case _: ast.MultisetType => evalBinOp(s, e0, e1, MultisetUnion, pve, v)(Q)
        case _ => sys.error("Expected a (multi)set-typed expression but found %s (%s) of sort %s"
                            .format(e, e.getClass.getName, e.typ))
      }

      case ast.AnySetIntersection(e0, e1) => e.typ match {
        case _: ast.SetType => evalBinOp(s, e0, e1, SetIntersection, pve, v)(Q)
        case _: ast.MultisetType => evalBinOp(s, e0, e1, MultisetIntersection, pve, v)(Q)
        case _ => sys.error("Expected a (multi)set-typed expression but found %s (%s) of sort %s"
                            .format(e, e.getClass.getName, e.typ))
      }

      case ast.AnySetSubset(e0, e1) => e0.typ match {
        case _: ast.SetType => evalBinOp(s, e0, e1, SetSubset, pve, v)(Q)
        case _: ast.MultisetType => evalBinOp(s, e0, e1, MultisetSubset, pve, v)(Q)
        case _ => sys.error("Expected a (multi)set-typed expression but found %s (%s) of sort %s"
                            .format(e, e.getClass.getName, e.typ))
      }

      case ast.AnySetMinus(e0, e1) => e.typ match {
        case _: ast.SetType => evalBinOp(s, e0, e1, SetDifference, pve, v)(Q)
        case _: ast.MultisetType => evalBinOp(s, e0, e1, MultisetDifference, pve, v)(Q)
        case _ => sys.error("Expected a (multi)set-typed expression but found %s (%s) of sort %s"
                            .format(e, e.getClass.getName, e.typ))
      }

      case ast.AnySetContains(e0, e1) => e1.typ match {
        case _: ast.SetType => evalBinOp(s, e0, e1, SetIn, pve, v)(Q)
        case _: ast.MultisetType => evalBinOp(s, e0, e1, (t0, t1) => MultisetCount(t1, t0), pve, v)(Q)
        case _ => sys.error("Expected a (multi)set-typed expression but found %s (%s) of sort %s"
                            .format(e, e.getClass.getName, e.typ))
      }

      case ast.AnySetCardinality(e0) => e0.typ match {
        case _: ast.SetType => eval(s, e0, pve, v)((s1, t0, v1) => Q(s1, SetCardinality(t0), v1))
        case _: ast.MultisetType => eval(s, e0, pve, v)((s1, t0, v1) => Q(s1, MultisetCardinality(t0), v1))
        case _ => sys.error("Expected a (multi)set-typed expression but found %s (%s) of type %s"
                            .format(e0, e0.getClass.getName, e0.typ))
      }

      /* Maps */

      case ast.EmptyMap(keyType, valueType) =>
        Q(s, EmptyMap(v.symbolConverter.toSort(keyType), v.symbolConverter.toSort(valueType)), v)
      case em: ast.ExplicitMap =>
        eval(s, em.desugared, pve, v)((s1, t0, v1) => Q(s1, t0, v1))
      case ast.MapCardinality(base) =>
        eval(s, base, pve, v)((s1, t0, v1) => Q(s1, MapCardinality(t0), v1))
      case ast.MapDomain(base) =>
        eval(s, base, pve, v)((s1, t0, v1) => Q(s1, MapDomain(t0), v1))
      case ast.MapRange(base) =>
        eval(s, base, pve, v)((s1, t0, v1) => Q(s1, MapRange(t0), v1))

      case ast.MapLookup(base, key) =>
        evals2(s, Seq(base, key), Nil, _ => pve, v)({
          case (s1, Seq(baseT, keyT), v1) if s1.triggerExp => Q(s1, MapLookup(baseT, keyT), v1)
          case (s1, Seq(baseT, keyT), v1) => v1.decider.assert(SetIn(keyT, MapDomain(baseT))) {
            case true => Q(s1, MapLookup(baseT, keyT), v1)
            case false =>
              v1.decider.assume(SetIn(keyT, MapDomain(baseT)))
              createFailure(pve dueTo MapKeyNotContained(base, key), v1, s1) combine
                Q(s1, MapLookup(baseT, keyT), v1) //TODO:J write tests for this case!
          }
        })

      case ast.MapUpdate(base, key, value) =>
        evals2(s, Seq(base, key, value), Nil, _ => pve, v)({
          case (s1, Seq(baseT, keyT, valueT), v1) => Q(s1, MapUpdate(baseT, keyT, valueT), v1)
        })

      case ast.MapContains(key, base) =>
        evals2(s, Seq(key, base), Nil, _ => pve, v)({
          case (s1, Seq(keyT, baseT), v1) => Q(s1, SetIn(keyT, MapDomain(baseT)), v1)
        })

      /* Unexpected nodes */

      case _: ast.InhaleExhaleExp =>
        createFailure(viper.silicon.utils.consistency.createUnexpectedInhaleExhaleExpressionError(e), v, s)

      case _: ast.EpsilonPerm
         | _: ast.Maplet
         | _: ast.FieldAccessPredicate
         | _: ast.MagicWand
         | _: ast.PredicateAccess
         | _: ast.PredicateAccessPredicate
         | _: ast.ExtensionExp =>
        sys.error(s"Unexpected expression $e cannot be symbolically evaluated")
    }

    resultTerm
  }

  def evalQuantified(s: State,
                     quant: Quantifier,
                     vars: Seq[ast.LocalVarDecl],
                     es1: Seq[ast.Exp], /* Are evaluated and added as path conditions before ...*/
                     es2: Seq[ast.Exp], /* ... these terms are evaluated */
                     optTriggers: Option[Seq[ast.Trigger]],
                     name: String,
                     pve: PartialVerificationError,
                     v: Verifier)
                    (Q: (State, Seq[Var], Seq[Term], Seq[Term], Seq[Trigger], (Seq[Term], Seq[Quantification]), Verifier) => VerificationResult)
                    : VerificationResult = {

    val localVars = vars map (_.localVar)

    val tVars = localVars map (x => v.decider.fresh(x.name, v.symbolConverter.toSort(x.typ)))
    val gVars = Store(localVars zip tVars)
    val s1 = s.copy(g = s.g + gVars,
                    quantifiedVariables = tVars ++ s.quantifiedVariables,
                    recordPossibleTriggers = true,
                    possibleTriggers = Map.empty) // TODO: Why reset possibleTriggers if they are merged with s.possibleTriggers later anyway?
    type R = (State, Seq[Term], Seq[Term], Seq[Trigger], (Seq[Term], Seq[Quantification]), Map[ast.Exp, Term])
    executionFlowController.locallyWithResult[R](s1, v)((s2, v1, QB) => {
       val preMark = v1.decider.setPathConditionMark()
      evals(s2, es1, _ => pve, v1)((s3, ts1, v2) => {
        val bc = And(ts1)
        v2.decider.setCurrentBranchCondition(bc, Some(viper.silicon.utils.ast.BigAnd(es1)))
        evals(s3, es2, _ => pve, v2)((s4, ts2, v3) => {
          evalTriggers(s4, optTriggers.getOrElse(Nil), pve, v3)((s5, tTriggers, _) => { // TODO: v4 isn't forward - problem?
            val (auxGlobals, auxNonGlobalQuants) =
              v3.decider.pcs.after(preMark).quantified(quant, tVars, tTriggers, s"$name-aux", isGlobal = false, bc)
            val additionalPossibleTriggers: Map[ast.Exp, Term] =
              if (s.recordPossibleTriggers) s5.possibleTriggers else Map()
            QB((s5, ts1, ts2, tTriggers, (auxGlobals, auxNonGlobalQuants), additionalPossibleTriggers))})})})
    }){case (s2, ts1, ts2, tTriggers, (tAuxGlobal, tAux), additionalPossibleTriggers) =>
      val s3 = s.copy(possibleTriggers = s.possibleTriggers ++ additionalPossibleTriggers)
                .preserveAfterLocalEvaluation(s2)
      Q(s3, tVars, ts1, ts2, tTriggers, (tAuxGlobal, tAux), v)
    }
  }

  private def evalImplies(s: State,
                          tLhs: Term,
                          eLhs: Option[ast.Exp],
                          eRhs: ast.Exp,
                          fromShortCircuitingAnd: Boolean,
                          pve: PartialVerificationError,
                          v: Verifier)
                         (Q: (State, Term, Verifier) => VerificationResult)
                         : VerificationResult = {

    joiner.join[Term, Term](s, v)((s1, v1, QB) =>
      brancher.branch(s1, tLhs, eLhs, v1, fromShortCircuitingAnd)(
        (s2, v2) => eval(s2, eRhs, pve, v2)(QB),
        (s2, v2) => QB(s2, True(), v2))
    )(entries => {
      assert(entries.length <= 2)
      val s1 = entries.tail.foldLeft(entries.head.s)((sAcc, entry) => sAcc.merge(entry.s))
      val t = Implies(tLhs, entries.headOption.map(_.data).getOrElse(True()))
      (s1, t)
    })(Q)
  }

  private def evalInOldState(s: State,
                             label: String,
                             e: ast.Exp,
                             pve: PartialVerificationError,
                             v: Verifier)
                            (Q: (State, Term, Verifier) => VerificationResult)
                            : VerificationResult = {

    val h = s.oldHeaps(label)
    val s1 = s.copy(h = h, partiallyConsumedHeap = None)
    val s2 = v.stateConsolidator.consolidateIfRetrying(s1, v)

    eval(s2, e, pve, v)((s3, t, v1) => {
      val s4 = s3.copy(h = s.h,
                       oldHeaps = s3.oldHeaps + (label -> s3.h),
                       partiallyConsumedHeap = s.partiallyConsumedHeap)
      Q(s4, t, v1)})
  }

  def evalLocationAccess(s: State,
                         locacc: ast.LocationAccess,
                         pve: PartialVerificationError,
                         v: Verifier)
                        (Q: (State, String, Seq[Term], Verifier) => VerificationResult)
                        : VerificationResult = {

    locacc match {
      case ast.FieldAccess(eRcvr, field) =>
        eval(s, eRcvr, pve, v)((s1, tRcvr, v1) =>
          Q(s1, field.name, tRcvr :: Nil, v1))
      case ast.PredicateAccess(eArgs, predicateName) =>
        evals(s, eArgs, _ => pve, v)((s1, tArgs, v1) =>
          Q(s1, predicateName, tArgs, v1))
    }
  }

  def evalResourceAccess(s: State, resacc: ast.ResourceAccess, pve: PartialVerificationError, v: Verifier)
                        (Q: (State, ChunkIdentifer, Seq[Term], Verifier) => VerificationResult)
                        : VerificationResult = {
    resacc match {
      case wand : ast.MagicWand =>
        magicWandSupporter.evaluateWandArguments(s, wand, pve, v)((s1, tArgs, v1) =>
        Q(s1, MagicWandIdentifier(wand, s.program), tArgs, v1))
      case ast.FieldAccess(eRcvr, field) =>
        eval(s, eRcvr, pve, v)((s1, tRcvr, v1) =>
          Q(s1, BasicChunkIdentifier(field.name), tRcvr :: Nil, v1))
      case ast.PredicateAccess(eArgs, predicateName) =>
        evals(s, eArgs, _ => pve, v)((s1, tArgs, v1) =>
          Q(s1, BasicChunkIdentifier(predicateName), tArgs, v1))
    }
  }

  private def evalBinOp[T <: Term]
                       (s: State,
                        e0: ast.Exp,
                        e1: ast.Exp,
                        termOp: (Term, Term) => T,
                        pve: PartialVerificationError,
                        v: Verifier)
                       (Q: (State, T, Verifier) => VerificationResult)
                       : VerificationResult = {

    eval(s, e0, pve, v)((s1, t0, v1) =>
      eval(s1, e1, pve, v1)((s2, t1, v2) =>
        Q(s2, termOp(t0, t1), v2)))
  }

  private def failIfDivByZero(s: State,
                              t: Term,
                              eDivisor: ast.Exp,
                              tDivisor: Term,
                              tZero: Term,
                              pve: PartialVerificationError,
                              v: Verifier)
                             (Q: (State, Term, Verifier) => VerificationResult)
                             : VerificationResult = {

    v.decider.assert(tDivisor !== tZero){
      case true => Q(s, t, v)
      case false =>
        val failure = createFailure(pve dueTo DivisionByZero(eDivisor), v, s)
        if (s.retryLevel == 0  && v.reportFurtherErrors()) {
          v.decider.assume(tDivisor !== tZero)
          failure combine Q(s, t, v)
        } else failure
    }
  }

  def evalTriggers(s: State,
                   silverTriggers: Seq[ast.Trigger],
                   pve: PartialVerificationError,
                   v: Verifier)
                  (Q: (State, Seq[Trigger], Verifier) => VerificationResult)
                   : VerificationResult = {

    evalTriggers(s, silverTriggers map (_.exps), Nil, pve, v)((s1, tTriggersSets, v1) => {
      /* [2015-12-15 Malte]
       *   Evaluating triggers that did not occur in the body (and whose corresponding term has
       *   therefore not already been recorded in the context) might introduce new path conditions,
       *   in particular, new constants/functions and their definitions.
       *   This is, for example, the case in issue_0147.sil: the trigger generator can potentially
       *   replace the arithmetic expression `j+1` by a fresh, quantified variable (in the trigger,
       *   not necessarily in the quantifier body). Since it is part of the receiver of a quantified
       *   field dereference, the trigger mentioning the fresh variable might only be evaluated when
       *   evaluating the triggers, potentially leading to a newly introduced field value function.
       *
       *   TODO: Currently, new path conditions introduced while evaluating triggers will not be
       *         added to the auxiliary quantifier, i.e. they will not survive when the scope in
       *         which the quantifier (resp., its body and its triggers) is evaluated.
       *         Using such effectively "undefined" symbols in triggers will most likely result in
       *         incompletenesses because the corresponding quantifiers will not be triggered.
       */

      Q(s1, tTriggersSets map Trigger, v1)})
  }

  /** Evaluates the given list of trigger sets `eTriggerSets` (expressions) and passes the result
    * plus the initial trigger sets `tTriggerSets` (terms) to the continuation `Q`.
    */
  private def evalTriggers(s: State,
                           eTriggerSets: TriggerSets[ast.Exp],
                           tTriggersSets: TriggerSets[Term],
                           pve: PartialVerificationError,
                           v: Verifier)
                          (Q: (State, TriggerSets[Term], Verifier) => VerificationResult)
                          : VerificationResult = {

    if (eTriggerSets.isEmpty)
      Q(s, tTriggersSets, v)
    else {
      if (eTriggerSets.head.collect{case fa: ast.FieldAccess => fa; case pa: ast.PredicateAccess => pa; case wand: ast.MagicWand => wand }.nonEmpty ) {
        evalHeapTrigger(s, eTriggerSets.head, pve, v)((s1, ts, v1) =>
          evalTriggers(s1, eTriggerSets.tail, tTriggersSets :+ ts, pve, v1)(Q))
      } else {
        evalTrigger(s, eTriggerSets.head, pve, v)((s1, ts, v1) =>
          evalTriggers(s1, eTriggerSets.tail, tTriggersSets :+ ts, pve, v1)(Q))
      }}
  }

  private def evalTrigger(s: State, exps: Seq[ast.Exp], pve: PartialVerificationError, v: Verifier)
                         (Q: (State, Seq[Term], Verifier) => VerificationResult)
                         : VerificationResult = {

    val (cachedTriggerTerms, remainingTriggerExpressions) =
      exps.map {
        case ast.Old(e) => e /* TODO: What about heap-dependent functions under old in triggers? */
        case e => e
      }.map {
        case fapp: ast.FuncApp =>
          /** Heap-dependent functions that are used as tTriggerSets should be used
            * in the limited version, because it allows for more instantiations.
            * Keep this code in sync with [[viper.silicon.supporters.ExpressionTranslator.translate]]
            *
            */
          val cachedTrigger =
            s.possibleTriggers.get(fapp) map {
              case app @ App(fun: HeapDepFun, _) =>
                app.copy(applicable = functionSupporter.limitedVersion(fun))
              case app: App =>
                app
              case other =>
                sys.error(s"Expected $fapp to map to a function application, but found $other")
            }

          (cachedTrigger, if (cachedTrigger.isDefined) None else Some(fapp))

        case pt @ (_: ast.PossibleTrigger | _: ast.FieldAccess) =>
          val cachedTrigger = s.possibleTriggers.get(pt)

          (cachedTrigger, if (cachedTrigger.isDefined) None else Some(pt))

        case e => (None, Some(e))
      }.unzip match {
        case (optCachedTriggerTerms, optRemainingTriggerExpressions) =>
          (optCachedTriggerTerms.flatten, optRemainingTriggerExpressions.flatten)
      }

    /* Reasons for why a trigger wasn't recorded while evaluating the body include:
     *   - It did not occur in the body
     *   - The evaluation of the body terminated early, for example, because the
     *     LHS of an implication evaluated to false
     */

    var optRemainingTriggerTerms: Option[Seq[Term]] = None
    val preMark = v.decider.setPathConditionMark()
    var pcDelta = InsertionOrderedSet.empty[Term]

    /* TODO: Evaluate as many remaining expressions as possible, i.e. don't
     *       stop if evaluating one fails
     *
     *       Here is an example where evaluating remainingTriggerExpressions will
     *       fail: Assume a conjunction f(x) && g(x) where f(x) is the
     *       precondition of g(x). This gives rise to the trigger {f(x), g(x)}.
     *       If the two trigger expressions are evaluated individually, evaluating
     *       the second will fail because its precondition doesn't hold.
     *       For example, let f(x) be "x in xs" (and assume that this, via other
     *       path conditions, implies that x != null), and let g(x) be "y.f in xs".
     *       Evaluating the latter will currently fail when evaluating y.f because
     *       y on its own (i.e., without having assumed y in xs) might be null.
     *
     *       What might be possible is to merely translate (instead of evaluate)
     *       triggers, where the difference is that translating does not entail
     *       any checks such as checking for non-nullity.
     *       In case of applications of heap. dep. functions this won't be
     *       straight-forward, because the resulting FApp-term expects a snapshot,
     *       which is computed by (temporarily) consuming the function's
     *       precondition.
     *       We could replace each concrete snapshot occurring in an FApp-term by
     *       a quantified snapshot, but that might make the chosen triggers invalid
     *       because some trigger sets might no longer cover all quantified
     *       variables.
     */

    /* TODO: Use executionFlowController.locally instead of val r = ...; r && { ... }.
     *       This is currently not possible because executionFlowController.locally will only
     *       continue after the local block if the block was successful (i.e. if it yielded
     *       Success()). However, here we want to continue in any case.
     */

    val r =
      evals(s, remainingTriggerExpressions, _ => pve, v)((_, remainingTriggerTerms, v1) => {
        optRemainingTriggerTerms = Some(remainingTriggerTerms)
        pcDelta = v1.decider.pcs.after(preMark).assumptions //decider.π -- πPre
        Success()})

    (r, optRemainingTriggerTerms) match {
      case (Success(), Some(remainingTriggerTerms)) =>
        v.decider.assume(pcDelta)
        Q(s, cachedTriggerTerms ++ remainingTriggerTerms, v)
      case _ =>
        for (e <- remainingTriggerExpressions)
          v.reporter.report(WarningsDuringTypechecking(Seq(
            TypecheckerWarning(s"Cannot use trigger $e, since it is not evaluated while evaluating the body of the quantifier", e.pos))))
        Q(s, cachedTriggerTerms, v)
    }
  }

  private def join(joinSort: Sort,
                   joinFunctionName: String,
                   joinFunctionArgs: Seq[Term],
                   v: Verifier)
                  (entries: Seq[JoinDataEntry[Term]])
                  : (State, Term) = {

    assert(entries.nonEmpty, "Expected at least one join data entry")

    entries match {
      case Seq(entry) =>
        /* If there is only one entry, i.e. one branch to join, it is assumed that the other
         * branch was infeasible, and the branch conditions are therefore ignored.
         */
        (entry.s, entry.data)
      case _ =>
        val quantifiedVarsSorts = joinFunctionArgs.map(_.sort)
        val joinSymbol = v.decider.fresh(joinFunctionName, quantifiedVarsSorts, joinSort)
        val joinTerm = App(joinSymbol, joinFunctionArgs)

        val joinDefEqs = entries map (entry =>
          Implies(And(entry.pathConditions.branchConditions), joinTerm === entry.data))

        var sJoined = entries.tail.foldLeft(entries.head.s)((sAcc, entry) =>sAcc.merge(entry.s))
        sJoined = sJoined.copy(functionRecorder = sJoined.functionRecorder.recordPathSymbol(joinSymbol))

        v.decider.assume(joinDefEqs)

        (sJoined, joinTerm)
    }
  }

  private def evalHeapTrigger(s: State, exps: Seq[ast.Exp], pve: PartialVerificationError, v: Verifier)
                             (Q: (State, Seq[Term], Verifier) => VerificationResult) : VerificationResult = {
    var triggers: Seq[Term] = Seq()
    var triggerAxioms: Seq[Term] = Seq()
    var smDefs: Seq[SnapshotMapDefinition] = Seq()

    exps foreach {
      case fa: ast.FieldAccess if s.heapDependentTriggers.contains(fa.field) =>
        val (axioms, trigs, _, smDef) = generateFieldTrigger(fa, s, pve, v)
        triggers = triggers ++ trigs
        triggerAxioms = triggerAxioms ++ axioms
        smDefs = smDefs ++ smDef
      case pa: ast.PredicateAccess if s.heapDependentTriggers.contains(pa.loc(s.program)) =>
        val (axioms, trigs, _) = generatePredicateTrigger(pa, s, pve, v)
        triggers = triggers ++ trigs
        triggerAxioms = triggerAxioms ++ axioms
      case wand: ast.MagicWand if s.heapDependentTriggers.contains(MagicWandIdentifier(wand, s.program)) =>
        val (axioms, trigs, _) = generateWandTrigger(wand, s, pve, v)
        triggers = triggers ++ trigs
        triggerAxioms = triggerAxioms ++ axioms
      case e => evalTrigger(s, Seq(e), pve, v)((_, t, _) => {
        triggers = triggers ++ t
        Success()
      })
    }
    v.decider.assume(triggerAxioms)
    var fr = s.functionRecorder
    for (smDef <- smDefs){
      fr = fr.recordFvfAndDomain(smDef)
    }
    Q(s.copy(functionRecorder = fr), triggers, v)
  }

  private def generateFieldTrigger(fa: ast.FieldAccess,
                                   s: State,
                                   pve: PartialVerificationError,
                                   v: Verifier)
                                  : (Seq[Term], Seq[Term], FieldTrigger, Seq[SnapshotMapDefinition]) = {

    var axioms = Seq.empty[Term]
    var triggers = Seq.empty[Term]
    var mostRecentTrig: FieldTrigger = null
    val codomainQVars = Seq(`?r`)
    val (relevantChunks, _) =
      quantifiedChunkSupporter.splitHeap[QuantifiedFieldChunk](s.h, BasicChunkIdentifier(fa.field.name))
    val optSmDomainDefinitionCondition =
      if (s.smDomainNeeded) { v.logger.debug("Axiomatisation of an SM domain missing!"); None }
      else None
    val (smDef1, smCache1) =
      quantifiedChunkSupporter.summarisingSnapshotMap(
        s, fa.field, codomainQVars, relevantChunks, v, optSmDomainDefinitionCondition)

    var smRes = Seq(smDef1)
    /* TODO: Reduce code duplication below */
    /* TODO: Return updated snapshot caches (or let generateFieldTrigger take a continuation) */

    fa.rcv match {
      case acc: ast.FieldAccess =>
        /* TODO: Is this *recursive* case even necessary? Wouldn't the eval(...) in the other case
         *       recurse anyway?
         */
        val rcvHelper = generateFieldTrigger(acc, s, pve, v)
        val rcvTrig = rcvHelper._3
        axioms = axioms ++ smDef1.valueDefinitions ++ rcvHelper._1
        mostRecentTrig = FieldTrigger(fa.field.name, smDef1.sm, Lookup(rcvTrig.field, rcvTrig.fvf, rcvTrig.at))
        triggers = triggers ++ rcvHelper._2 :+ mostRecentTrig
        smRes = smRes ++ rcvHelper._4
      case rcv =>
        val s1 = s.copy(smCache = smCache1)
        val t = s1.possibleTriggers.get(fa)
        t match { /* TODO: r isn't used - why? */
          case Some(cachedTrigger) =>
            cachedTrigger match {
              case l: Lookup =>
                axioms = axioms ++ smDef1.valueDefinitions
                mostRecentTrig = FieldTrigger(l.field, smDef1.sm, l.at)
                triggers = triggers :+ mostRecentTrig
              case _ =>
                eval(s1.copy(triggerExp = true), rcv, pve, v)((_, tRcv, _) => {
                  axioms = axioms ++ smDef1.valueDefinitions
                  mostRecentTrig = FieldTrigger(fa.field.name, smDef1.sm, tRcv)
                  triggers = triggers :+ mostRecentTrig
                  Success()
                })
            }
          case None =>
            eval(s1.copy(triggerExp = true), rcv, pve, v)((_, tRcv, _) => {
              axioms = axioms ++ smDef1.valueDefinitions
              mostRecentTrig = FieldTrigger(fa.field.name, smDef1.sm, tRcv)
              triggers = triggers :+ mostRecentTrig
              Success()
            })
        }
    }

    (axioms, triggers, mostRecentTrig, smRes)
  }

  /* TODO: Try to unify with generateFieldTrigger above, or at least with generateWandTrigger below */
  private def generatePredicateTrigger(pa: ast.PredicateAccess, s: State, pve: PartialVerificationError, v: Verifier): (Seq[Term], Seq[Term], PredicateTrigger) = {
    var axioms = Seq.empty[Term]
    var triggers = Seq.empty[Term]
    var mostRecentTrig: PredicateTrigger = null
    val codomainQVars = s.predicateFormalVarMap(pa.loc(s.program))
    val (relevantChunks, _) =
      quantifiedChunkSupporter.splitHeap[QuantifiedPredicateChunk](s.h, BasicChunkIdentifier(pa.predicateName))
    val optSmDomainDefinitionCondition =
      if (s.smDomainNeeded) { v.logger.debug("Axiomatisation of an SM domain missing!"); None }
      else None
    val (smDef1, smCache1) =
      quantifiedChunkSupporter.summarisingSnapshotMap(
        s, pa.loc(s.program), codomainQVars, relevantChunks, v, optSmDomainDefinitionCondition)
    val s1 = s.copy(smCache = smCache1)

    evals(s1, pa.args, _ => pve, v)((_, tArgs, _) => {
      axioms = axioms ++ smDef1.valueDefinitions
      mostRecentTrig = PredicateTrigger(pa.predicateName, smDef1.sm, tArgs)
      triggers = triggers :+ mostRecentTrig
      Success()
    })

    (axioms, triggers, mostRecentTrig)
  }

  /* TODO: See comments for generatePredicateTrigger above */
  private def generateWandTrigger(wand: ast.MagicWand, s: State, pve: PartialVerificationError, v: Verifier): (Seq[Term], Seq[Term], PredicateTrigger) = {
    var axioms = Seq.empty[Term]
    var triggers = Seq.empty[Term]
    var mostRecentTrig: PredicateTrigger = null
    val wandHoles = wand.subexpressionsToEvaluate(s.program)
    val codomainQVars =
      wandHoles.indices.toList.map(i => Var(Identifier(s"x$i"), v.symbolConverter.toSort(wandHoles(i).typ)))
    val (relevantChunks, _) =
      quantifiedChunkSupporter.splitHeap[QuantifiedMagicWandChunk](s.h, MagicWandIdentifier(wand, s.program))
    val optSmDomainDefinitionCondition =
      if (s.smDomainNeeded) { v.logger.debug("Axiomatisation of an SM domain missing!"); None }
      else None
    val (smDef1, smCache1) =
      quantifiedChunkSupporter.summarisingSnapshotMap(
        s, wand, codomainQVars, relevantChunks, v, optSmDomainDefinitionCondition)
    val s1 = s.copy(smCache = smCache1)

    evals(s1, wand.subexpressionsToEvaluate(s.program), _ => pve, v)((_, tArgs, _) => {
      axioms = axioms ++ smDef1.valueDefinitions
      mostRecentTrig = PredicateTrigger(MagicWandIdentifier(wand, s.program).toString, smDef1.sm, tArgs)
      triggers = triggers :+ mostRecentTrig
      Success()
    })

    (axioms, triggers, mostRecentTrig)
  }

  /* Evaluate a sequence of expressions in Order
   * The constructor determines when the evaluation stops
   * Only Or and And are supported for the constructor
   */
  private def evalSeqShortCircuit(constructor: Seq[Term] => Term,
                                  s: State,
                                  exps: Seq[ast.Exp],
                                  pve: PartialVerificationError,
                                  v: Verifier)
                                 (Q: (State, Term, Verifier) => VerificationResult)
                                 : VerificationResult = {
    assert(
      constructor == Or || constructor == And,
      "Only Or and And are supported as constructors for evalSeqShortCircuit")

    assert(exps.nonEmpty, "Empty sequence of expressions not allowed")

    type brFun = (State, Verifier) => VerificationResult

    // TODO: Find out and document why swapIfAnd is needed
    val (stop, swapIfAnd) =
      if(constructor == Or) (True(), (a: brFun, b: brFun) => (a, b))
      else (False(), (a: brFun, b: brFun) => (b, a))

    eval(s, exps.head, pve, v)((s1, t0, v1) => {
      t0 match {
        case _ if exps.tail.isEmpty => Q(s1, t0, v1) // Done, if no expressions left (necessary)
        case `stop` => Q(s1, t0, v1) // Done, if last expression was true/false for or/and (optimisation)
        case _ =>
          joiner.join[Term, Term](s1, v1)((s2, v2, QB) =>
            brancher.branch(s2, t0, Some(viper.silicon.utils.ast.BigAnd(exps)), v2, true) _ tupled swapIfAnd(
              (s3, v3) => QB(s3, constructor(Seq(t0)), v3),
              (s3, v3) => evalSeqShortCircuit(constructor, s3, exps.tail, pve, v3)(QB))
            ){case Seq(ent) =>
                (ent.s, ent.data)
              case Seq(ent1, ent2) =>
                (ent1.s.merge(ent2.s), constructor(Seq(ent1.data, ent2.data)))
              case entries =>
                sys.error(s"Unexpected join data entries $entries")
            }(Q)
      }})
  }

  private[silicon] case object FromShortCircuitingAnd extends ast.Info {
    val comment = Nil
    val isCached = false
  }
}<|MERGE_RESOLUTION|>--- conflicted
+++ resolved
@@ -23,11 +23,8 @@
 import viper.silicon.{Map, TriggerSets}
 import viper.silicon.interfaces.state.{ChunkIdentifer, NonQuantifiedChunk}
 import viper.silicon.logger.records.data.{CondExpRecord, EvaluateRecord, ImpliesRecord}
-<<<<<<< HEAD
 import viper.silver.reporter.WarningsDuringTypechecking
-=======
 import viper.silver.ast.WeightedQuantifier
->>>>>>> 8e1c0136
 
 /* TODO: With the current design w.r.t. parallelism, eval should never "move" an execution
  *       to a different verifier. Hence, consider not passing the verifier to continuations
