/*
 * This Source Code Form is subject to the terms of the Mozilla Public
 * License, v. 2.0. If a copy of the MPL was not distributed with this
 * file, You can obtain one at http://mozilla.org/MPL/2.0/.
 */

package viper.silicon.rules

import viper.silicon.interfaces.{Failure, VerificationResult}
import viper.silicon.state._
import viper.silicon.state.terms._
import viper.silicon.state.terms.perms.IsPositive
import viper.silicon.state.terms.predef.`?r`
import viper.silicon.verifier.Verifier
import viper.silicon.{ConsumeRecord, GlobalBranchRecord, Stack, SymbExLogger}
import viper.silver.ast
import viper.silver.ast.utility.QuantifiedPermissions.QuantifiedPermissionAssertion
import viper.silver.verifier.reasons._
import viper.silver.verifier.{PartialVerificationError, VerificationError}

import scala.collection.mutable

trait ConsumptionRules extends SymbolicExecutionRules {

  /** Consume assertion `a` from state `s`.
    *
    * @param s The state to consume the assertion from.
    * @param a The assertion to consume.
    * @param pve The error to report in case the consumption fails.
    * @param v The verifier to use.
    * @param Q The continuation to invoke if the consumption succeeded, with the following
    *          arguments: state (1st argument) and verifier (3rd argument) resulting from the
    *          consumption, and a heap snapshot (2bd argument )representing the values of the
    *          consumed partial heap.
    * @return The result of the continuation.
    */
  def consume(s: State, a: ast.Exp, pve: PartialVerificationError, v: Verifier)
             (Q: (State, Term, Verifier) => VerificationResult)
             : VerificationResult

  /** Subsequently consumes the assertions `as` (from head to tail), starting in state `s`.
    *
    * `consumes(s, as, _ => pve, v)` should (not yet tested ...) be equivalent to
    * `consume(s, BigAnd(as), pve, v)`, expect that the former allows a more-fine-grained
    * error messages.
    *
    * @param s The state to consume the assertions from.
    * @param as The assertions to consume.
    * @param pvef The error to report in case a consumption fails. Given assertions `as`, an error
    *             `pvef(as_i)` will be reported if consuming assertion `as_i` fails.
    * @param v @see [[consume]]
    * @param Q @see [[consume]]
    * @return @see [[consume]]
    */
  def consumes(s: State,
               as: Seq[ast.Exp],
               pvef: ast.Exp => PartialVerificationError,
               v: Verifier)
              (Q: (State, Term, Verifier) => VerificationResult)
              : VerificationResult
}

object consumer extends ConsumptionRules with Immutable {
  import brancher._
  import evaluator._

  /* See the comment in Producer.scala for an overview of the different produce methods: the
   * different consume methods provided by the consumer work and interact analogously.
   */

  /** @inheritdoc */
  def consume(s: State, a: ast.Exp, pve: PartialVerificationError, v: Verifier)
             (Q: (State, Term, Verifier) => VerificationResult)
             : VerificationResult = {

    consumeR(s, s.h, a.whenExhaling, pve, v)((s1, h1, snap, v1) => {
      val s2 = s1.copy(h = h1,
                       partiallyConsumedHeap = s.partiallyConsumedHeap)
      Q(s2, snap, v1)})
  }

  /** @inheritdoc */
  def consumes(s: State,
               as: Seq[ast.Exp],
               pvef: ast.Exp => PartialVerificationError,
               v: Verifier)
              (Q: (State, Term, Verifier) => VerificationResult)
              : VerificationResult = {

    val allTlcs = mutable.ListBuffer[ast.Exp]()
    val allPves = mutable.ListBuffer[PartialVerificationError]()

    as.foreach(a => {
      val tlcs = a.whenExhaling.topLevelConjuncts
      val pves = Seq.fill(tlcs.length)(pvef(a))

      allTlcs ++= tlcs
      allPves ++= pves
    })

    consumeTlcs(s, s.h, allTlcs.result(), allPves.result(), v)((s1, h1, snap1, v1) => {
      val s2 = s1.copy(h = h1,
                       partiallyConsumedHeap = s.partiallyConsumedHeap)
      Q(s2, snap1, v1)
    })
  }

  private def consumeTlcs(s: State,
                          h: Heap,
                          tlcs: Seq[ast.Exp],
                          pves: Seq[PartialVerificationError],
                          v: Verifier)
                         (Q: (State, Heap, Term, Verifier) => VerificationResult)
                         : VerificationResult = {

    if (tlcs.isEmpty)
      Q(s, h, Unit, v)
    else {
      val a = tlcs.head
      val pve = pves.head

      if (tlcs.tail.isEmpty)
        wrappedConsumeTlc(s, h, a, pve, v)(Q)
      else
        wrappedConsumeTlc(s, h, a, pve, v)((s1, h1, snap1, v1) =>
          consumeTlcs(s1, h1, tlcs.tail, pves.tail, v1)((s2, h2, snap2, v2) =>
            Q(s2, h2, Combine(snap1, snap2), v2)))
    }
  }

  private def consumeR(s: State, h: Heap, a: ast.Exp, pve: PartialVerificationError, v: Verifier)
                      (Q: (State, Heap, Term, Verifier) => VerificationResult)
                      : VerificationResult = {

    val tlcs = a.topLevelConjuncts
    val pves = Seq.fill(tlcs.length)(pve)

    consumeTlcs(s, h, tlcs, pves, v)(Q)
  }

  /** Wrapper/decorator for consume that injects the following operations:
    *   - Logging, see Executor.scala for an explanation
    *   - Failure-driven state consolidation
    */
  protected def wrappedConsumeTlc(s: State,
                                  h: Heap,
                                  a: ast.Exp,
                                  pve: PartialVerificationError,
                                  v: Verifier)
                                 (Q: (State, Heap, Term, Verifier) => VerificationResult)
                                 : VerificationResult = {

    /* tryOrFail effects the "main" heap s.h, so we temporarily set the consume-heap h to be the
     * main heap. Note that the main heap is used for evaluating expressions during an ongoing
     * consume.
     */
    val sInit = s.copy(h = h)
    executionFlowController.tryOrFail2[Heap, Term](sInit, v)((s0, v1, QS) => {
      val h0 = s0.h /* h0 is h, but potentially consolidated */
      val s1 = s0.copy(h = s.h) /* s1 is s, but the retrying flag might be set */

      /* TODO: To remove this cast: Add a type argument to the ConsumeRecord.
       *       Globally the types match, but locally the type system does not know.
       */
      val SEP_identifier = SymbExLogger.currentLog().insert(new ConsumeRecord(a, s1, v.decider.pcs))

      consumeTlc(s1, h0, a, pve, v1)((s2, h2, snap2, v2) => {
        SymbExLogger.currentLog().collapse(a, SEP_identifier)
        QS(s2, h2, snap2, v2)})
    })(Q)
  }

  private def consumeTlc(s: State, h: Heap, a: ast.Exp, pve: PartialVerificationError, v: Verifier)
                        (Q: (State, Heap, Term, Verifier) => VerificationResult)
                        : VerificationResult = {

    /* ATTENTION: Expressions such as `perm(...)` must be evaluated in-place,
     * i.e. in the partially consumed heap which is denoted by `h` here. The
     * evaluator evaluates such expressions in the heap
     * `context.partiallyConsumedHeap`. Hence, this field must be updated every
     * time permissions have been consumed.
     */

    v.logger.debug(s"\nCONSUME ${viper.silicon.utils.ast.sourceLineColumn(a)}: $a")
    v.logger.debug(v.stateFormatter.format(s, v.decider.pcs))
    v.logger.debug("h = " + v.stateFormatter.format(h))
    if (s.reserveHeaps.nonEmpty)
      v.logger.debug("hR = " + s.reserveHeaps.map(v.stateFormatter.format).mkString("", ",\n     ", ""))

    val consumed = a match {
      case imp @ ast.Implies(e0, a0) if !a.isPure =>
        val impLog = new GlobalBranchRecord(imp, s, v.decider.pcs, "consume")
        val sepIdentifier = SymbExLogger.currentLog().insert(impLog)
        SymbExLogger.currentLog().initializeBranching()

        evaluator.eval(s, e0, pve, v)((s1, t0, v1) => {
          impLog.finish_cond()
          val branch_res = branch(s1, t0, v1,
            (s2, v2) => consumeR(s2, h, a0, pve, v2)((s3, h3, snap3, v3) => {
              val res1 = Q(s3, h3, snap3, v3)
              impLog.finish_thnSubs()
              SymbExLogger.currentLog().prepareOtherBranch(impLog)
              res1}),
            (s2, v2) => {
              val res2 = Q(s2, h, Unit, v2)
              impLog.finish_elsSubs()
              res2})
          SymbExLogger.currentLog().collapse(null, sepIdentifier)
          branch_res})

      case ite @ ast.CondExp(e0, a1, a2) if !a.isPure =>
        val gbLog = new GlobalBranchRecord(ite, s, v.decider.pcs, "consume")
        val sepIdentifier = SymbExLogger.currentLog().insert(gbLog)
        SymbExLogger.currentLog().initializeBranching()
        eval(s, e0, pve, v)((s1, t0, v1) => {
          gbLog.finish_cond()
          val branch_res = branch(s1, t0, v1,
            (s2, v2) => consumeR(s2, h, a1, pve, v2)((s3, h3, snap3, v3) => {
              val res1 = Q(s3, h3, snap3, v3)
              gbLog.finish_thnSubs()
              SymbExLogger.currentLog().prepareOtherBranch(gbLog)
              res1}),
            (s2, v2) => consumeR(s2, h, a2, pve, v2)((s3, h3, snap3, v3) => {
              val res2 = Q(s3, h3, snap3, v3)
              gbLog.finish_elsSubs()
              res2}))
          SymbExLogger.currentLog().collapse(null, sepIdentifier)
          branch_res})

      /* TODO: Initial handling of QPs is identical/very similar in consumer
       *       and producer. Try to unify the code.
       */
      case QuantifiedPermissionAssertion(forall, cond, acc: ast.FieldAccessPredicate) =>
        val field = acc.loc.field
        val qid = s"qp.l${viper.silicon.utils.ast.sourceLine(forall)}${v.counter(this).next()}"
        val optTrigger =
          if (forall.triggers.isEmpty) None
          else Some(forall.triggers)
        evalQuantified(s, Forall, forall.variables, Seq(cond), Seq(acc.perm, acc.loc.rcv), optTrigger, qid, pve, v) {
          case (s1, qvars, Seq(tCond), Seq(tPerm, tRcvr), tTriggers, auxQuantResult, v1) =>
            val inverseFunctions =
              quantifiedChunkSupporter.getFreshInverseFunctions(
                qvars,
                And(tCond, IsPositive(tPerm)),
                Seq(tRcvr),
                Seq(`?r`),
                s1.relevantQuantifiedVariables(Seq(tRcvr)),
                v1)
            val (effectiveTriggers, effectiveTriggersQVars) =
              optTrigger match {
                case Some(_) =>
                  /* Explicit triggers were provided */
                  (tTriggers, qvars)
                case None =>
                  /* No explicit triggers were provided and we resort to those from the inverse
                   * function axiom inv-of-rcvr, i.e. from `inv(e(x)) = x`.
                   * Note that the trigger generation code might have added quantified variables
                   * to that axiom.
                   */
                  (inverseFunctions.axiomInversesOfInvertibles.triggers,
<<<<<<< HEAD
                    inverseFunctions.axiomInversesOfInvertibles.vars)
=======
                   inverseFunctions.axiomInversesOfInvertibles.vars)
>>>>>>> f8f0361d
              }
            v1.decider.prover.comment("Nested auxiliary terms")
            auxQuantResult match {
              case Left(tAuxQuantNoTriggers) =>
                /* No explicit triggers provided */
                v1.decider.assume(
                  tAuxQuantNoTriggers.copy(
                    vars = effectiveTriggersQVars,
                    triggers = effectiveTriggers))

              case Right(tAuxQuants) =>
                /* Explicit triggers were provided. */
                v1.decider.assume(tAuxQuants)
            }
            v1.decider.assert(Forall(qvars, Implies(tCond, perms.IsNonNegative(tPerm)), Nil)) {
              case true =>
                val hints = quantifiedChunkSupporter.extractHints(Some(tCond), Seq(tRcvr))
                val chunkOrderHeuristics =
                  quantifiedChunkSupporter.hintBasedChunkOrderHeuristic(hints)
                val loss = PermTimes(tPerm, s1.permissionScalingFactor)
                /* TODO: Can we omit/simplify the injectivity check in certain situations? */
                val receiverInjectivityCheck =
                  quantifiedChunkSupporter.injectivityAxiom(
                    qvars     = qvars,
                    condition = tCond,
                    perms     = tPerm,
                    arguments = Seq(tRcvr),
                    triggers  = Nil,
                    qidPrefix = qid)
                v1.decider.prover.comment("Check receiver injectivity")
                v1.decider.assert(receiverInjectivityCheck) {
                  case true =>
                    v1.decider.prover.comment("Definitional axioms for inverse functions")
                    v1.decider.assume(inverseFunctions.definitionalAxioms)
                    val (relevantChunks, otherChunks) =
                      quantifiedChunkSupporter.splitHeap[QuantifiedFieldChunk](h, field.name)
                    val qvarsToInvOfLoc = inverseFunctions.qvarsToInversesOf(`?r`)
                    val condOfInvOfLoc = tCond.replace(qvarsToInvOfLoc)
                    val lossOfInvOfLoc = loss.replace(qvarsToInvOfLoc)
                    quantifiedChunkSupporter.removePermissions(
                      s1,
                      relevantChunks,
                      Seq(`?r`),
                      condOfInvOfLoc,
                      field,
                      lossOfInvOfLoc,
                      chunkOrderHeuristics,
                      v1
                    ) {
                      case (true, s2, remainingChunks) =>
                        val h2 = Heap(remainingChunks ++ otherChunks)
                        val (fvf, fvfValueDefs, optFvfDomainDef) =
                          quantifiedChunkSupporter.summarise(
                            s2,
                            relevantChunks,
                            Seq(`?r`),
                            field,
                            if (s2.smDomainNeeded) Some(And(condOfInvOfLoc, IsPositive(lossOfInvOfLoc))) else None,
                            v1)
                        if (s2.smDomainNeeded) {
                          v1.decider.prover.comment("Definitional axioms for SM domain")
                          v1.decider.assume(optFvfDomainDef.get)
                        }
                        v1.decider.prover.comment("Definitional axioms for SM values")
                        v1.decider.assume(fvfValueDefs)
                        val fvfDef = SnapshotMapDefinition(field, fvf, fvfValueDefs, optFvfDomainDef.toSeq)
                        val fr3 = s2.functionRecorder.recordFvfAndDomain(fvfDef)
                                                     .recordFieldInv(inverseFunctions)
                        val s3 = s2.copy(functionRecorder = fr3,
                                         partiallyConsumedHeap = Some(h2),
                                         constrainableARPs = s.constrainableARPs)
                        Q(s3, h2, fvf.convert(sorts.Snap), v1)
                      case (false, _, _) =>
                        Failure(pve dueTo InsufficientPermission(acc.loc))}
                  case false =>
                    Failure(pve dueTo ReceiverNotInjective(acc.loc))}
              case false =>
                Failure(pve dueTo NegativePermission(acc.perm))}}

      case QuantifiedPermissionAssertion(forall, cond, acc: ast.PredicateAccessPredicate) =>
        val predicate = Verifier.program.findPredicate(acc.loc.predicateName)
// TODO: Quantified codomain variables are used in axioms and chunks (analogous to `?r`)
//       and need to be instantiated in several places. Hence, they need to be known,
//       which is more complicated if fresh identifiers are used.
//       At least two options:
//         1. Choose fresh identifiers each time; remember/restore, e.g. by storing these variables in chunks
//         2. Chose fresh identifiers once; store in and take from state (or from object Verifier)
        val formalVars = s.predicateFormalVarMap(predicate)
        val qid = s"qp.l${viper.silicon.utils.ast.sourceLine(forall)}${v.counter(this).next()}"
        val optTrigger =
          if (forall.triggers.isEmpty) None
          else Some(forall.triggers)
        evalQuantified(s, Forall, forall.variables, Seq(cond), acc.perm +: acc.loc.args, optTrigger, qid, pve, v) {
          case (s1, qvars, Seq(tCond), Seq(tPerm, tArgs @ _*), tTriggers, auxQuantResult, v1) =>
            val inverseFunctions =
              quantifiedChunkSupporter.getFreshInverseFunctions(
                qvars,
                And(tCond, IsPositive(tPerm)),
                tArgs,
                formalVars,
                s1.relevantQuantifiedVariables(tArgs),
                v1)
            val (effectiveTriggers, effectiveTriggersQVars) =
              optTrigger match {
                case Some(_) =>
                  /* Explicit triggers were provided */
                  (tTriggers, qvars)
                case None =>
                  /* No explicit triggers were provided and we resort to those from the inverse
                   * function axiom inv-of-rcvr, i.e. from `inv(e(x)) = x`.
                   * Note that the trigger generation code might have added quantified variables
                   * to that axiom.
                   */
                  (inverseFunctions.axiomInversesOfInvertibles.triggers,
<<<<<<< HEAD
                    inverseFunctions.axiomInversesOfInvertibles.vars)
=======
                   inverseFunctions.axiomInversesOfInvertibles.vars)
>>>>>>> f8f0361d
              }
            v1.decider.prover.comment("Nested auxiliary terms")
            auxQuantResult match {
              case Left(tAuxQuantNoTriggers) =>
                /* No explicit triggers provided */
                v1.decider.assume(
                  tAuxQuantNoTriggers.copy(
                    vars = effectiveTriggersQVars,
                    triggers = effectiveTriggers))

              case Right(tAuxQuants) =>
                /* Explicit triggers were provided. */
                v1.decider.assume(tAuxQuants)
            }
            v1.decider.assert(Forall(qvars, Implies(tCond, perms.IsNonNegative(tPerm)), Nil)) {
              case true =>
                val hints = quantifiedChunkSupporter.extractHints(Some(tCond), tArgs)
                val chunkOrderHeuristics =
                  quantifiedChunkSupporter.hintBasedChunkOrderHeuristic(hints)
                val loss = PermTimes(tPerm, s1.permissionScalingFactor)
                /* TODO: Can we omit/simplify the injectivity check in certain situations? */
                val receiverInjectivityCheck =
                  quantifiedChunkSupporter.injectivityAxiom(
                    qvars     = qvars,
                    condition = tCond,
                    perms     = tPerm,
                    arguments = tArgs,
                    triggers  = Nil,
                    qidPrefix = qid)
                v1.decider.prover.comment("Check receiver injectivity")
                v1.decider.assert(receiverInjectivityCheck) {
                  case true =>
                    v1.decider.prover.comment("Definitional axioms for inverse functions")
                    v1.decider.assume(inverseFunctions.definitionalAxioms)
                    val (relevantChunks, otherChunks) =
                      quantifiedChunkSupporter.splitHeap[QuantifiedPredicateChunk](h, predicate.name)
                    val qvarsToInvOfLoc = inverseFunctions.qvarsToInversesOf(formalVars)
                    val condOfInvOfLoc = tCond.replace(qvarsToInvOfLoc)
                    val lossOfInvOfLoc = loss.replace(qvarsToInvOfLoc)
                    quantifiedChunkSupporter.removePermissions(
                      s1,
                      relevantChunks,
                      formalVars,
                      condOfInvOfLoc,
                      predicate,
                      lossOfInvOfLoc,
                      chunkOrderHeuristics,
                      v1
                    ) {
                      case (true, s2, remainingChunks) =>
                        val h2 = Heap(remainingChunks ++ otherChunks)
                        val (fvf, fvfValueDefs, optFvfDomainDef) =
                          quantifiedChunkSupporter.summarise(
                            s2,
                            relevantChunks,
                            formalVars,
                            predicate,
                            if (s2.smDomainNeeded) Some(And(condOfInvOfLoc, IsPositive(lossOfInvOfLoc))) else None,
                            v1)
                        if (s2.smDomainNeeded) {
                          v1.decider.prover.comment("Definitional axioms for SM domain")
                          v1.decider.assume(optFvfDomainDef.get)
                        }
                        v1.decider.prover.comment("Definitional axioms for SM values")
                        v1.decider.assume(fvfValueDefs)
                        val fvfDef = SnapshotMapDefinition(predicate, fvf, fvfValueDefs, optFvfDomainDef.toSeq)
                        val fr3 = s2.functionRecorder.recordFvfAndDomain(fvfDef)
                                                     .recordFieldInv(inverseFunctions)
                        val s3 = s2.copy(functionRecorder = fr3,
                                         partiallyConsumedHeap = Some(h2),
                                         constrainableARPs = s.constrainableARPs)
                        Q(s3, h2, fvf.convert(sorts.Snap), v1)
                      case (false, _, _) =>
                        Failure(pve dueTo InsufficientPermission(acc.loc))}
                  case false =>
                    Failure(pve dueTo ReceiverNotInjective(acc.loc))}
              case false =>
                Failure(pve dueTo NegativePermission(acc.perm))}}

      case ast.AccessPredicate(loc @ ast.FieldAccess(eRcvr, field), ePerm)
              if s.qpFields.contains(field) =>

        eval(s, eRcvr, pve, v)((s1, tRcvr, v1) =>
          eval(s1, ePerm, pve, v1)((s2, tPerm, v2) => {
            val loss = PermTimes(tPerm, s2.permissionScalingFactor)
            quantifiedChunkSupporter.consumeSingleLocation(
              s2,
              h,
              Seq(`?r`),
              Seq(tRcvr),
              loc,
              loss,
              None,
              pve,
              v2
            )((s3, h3, snap, v3) => {
              val s4 = s3.copy(constrainableARPs = s1.constrainableARPs)
              Q(s4, h3, snap, v3)})}))

      case ast.AccessPredicate(loc @ ast.PredicateAccess(eArgs, predname), ePerm)
              if s.qpPredicates.contains(Verifier.program.findPredicate(predname)) =>

        val predicate = Verifier.program.findPredicate(predname)
        val formalVars = s.predicateFormalVarMap(predicate)

        evals(s, eArgs, _ => pve, v)((s1, tArgs, v1) =>
          eval(s1, ePerm, pve, v1)((s2, tPerm, v2) => {
            val loss = PermTimes(tPerm, s2.permissionScalingFactor)
            quantifiedChunkSupporter.consumeSingleLocation(
              s2,
              h,
              formalVars,
              tArgs,
              loc,
              loss,
              None,
              pve,
              v2
            )((s3, h3, snap, v3) => {
              val s4 = s3.copy(constrainableARPs = s1.constrainableARPs)
              Q(s4, h3, snap, v3)})}))

      case let: ast.Let if !let.isPure =>
        letSupporter.handle[ast.Exp](s, let, pve, v)((s1, g1, body, v1) => {
          val s2 = s1.copy(g = s1.g + g1)
          val s3 =
            if (s2.recordEffects)
              s2.copy(letBoundVars = s2.letBoundVars ++ g1.values)
            else
              s2
          consumeR(s3, h, body, pve, v1)(Q)})

      case ast.AccessPredicate(locacc, perm) =>
        eval(s, perm, pve, v)((s1, tPerm, v1) =>
          evalLocationAccess(s1, locacc, pve, v1)((s2, name, args, v2) =>
            v2.decider.assert(perms.IsNonNegative(tPerm)){
              case true =>
                val loss = PermTimes(tPerm, s2.permissionScalingFactor)
                chunkSupporter.consume(s2, h, name, args, loss, pve, v2, locacc, Some(a))((s3, h1, snap1, v3) => {
                  val s4 = s3.copy(partiallyConsumedHeap = Some(h1),
                                   constrainableARPs = s.constrainableARPs)
                  Q(s4, h1, snap1, v3)})
              case false =>
                Failure(pve dueTo NegativePermission(perm))}))

      case _: ast.InhaleExhaleExp =>
        Failure(viper.silicon.utils.consistency.createUnexpectedInhaleExhaleExpressionError(a))

      /* Handle wands */
      case wand: ast.MagicWand =>
        def QL(s: State, h: Heap, chWand: MagicWandChunk, wand: ast.MagicWand, ve: VerificationError, v: Verifier) = {
          heuristicsSupporter.tryOperation[Heap, Term](s"consume wand $wand")(s, h, v)((s1, h1, v1, QS) => {
            val hs =
              if (s1.exhaleExt) s1.reserveHeaps
              else Stack(h1)

            /* TODO: Consuming a wand chunk, respectively, transferring it if c.exhaleExt
             *       is true, should be implemented on top of MagicWandSupporter.transfer,
             *       or even on ChunkSupporter.consume.
             * TODO: Does context.partiallyConsumedHeap need to be updated after consuming chunks?
             */
            magicWandSupporter.doWithMultipleHeaps(s1, hs, v1)((s2, h2, v2) =>
              magicWandSupporter.getMatchingChunk(h2, chWand, v2) match {
                case someChunk @ Some(ch) => (s2, someChunk, h2 - ch, v2)
                case _ => (s2, None, h2, v2)
              }
            ){case (s2, Some(ch), hs2, v2) =>
                assert(s2.exhaleExt == s.exhaleExt)
                if (s.exhaleExt) {
                  /* transfer: move ch into h = σUsed*/
                  assert(hs2.size == s.reserveHeaps.size)
                  val topReserveHeap = hs2.head + ch
                  val s3 = s2.copy(reserveHeaps = topReserveHeap +: hs2.tail)
                  QS(s3, h /*+ ch*/, v2.decider.fresh(sorts.Snap), v2)
                } else {
                  assert(hs2.size == 1)
                  assert(s2.reserveHeaps == s.reserveHeaps)
                  QS(s2, hs2.head, v2.decider.fresh(sorts.Snap), v2)
                }

              case _ => Failure(ve)}
          })(Q)
        }
        magicWandSupporter.createChunk(s, wand, pve, v)((s1, chWand, v1) => {
          val ve = pve dueTo MagicWandChunkNotFound(wand)
          QL(s1, h, chWand, wand, ve, v1)})

      case _ =>
        evalAndAssert(s, a, pve, v)((s1, t, v1) => {
          Q(s1, h, t, v1)
        })
    }

    consumed
  }

  private def evalAndAssert(s: State, e: ast.Exp, pve: PartialVerificationError, v: Verifier)
                           (Q: (State, Term, Verifier) => VerificationResult)
                           : VerificationResult = {

    /* It is expected that the partially consumed heap (h in the above implementation of
     * `consume`) has already been assigned to `c.partiallyConsumedHeap`.
     *
     * Switch to the eval heap (σUsed) of magic wand's exhale-ext, if necessary.
     * This is done here already (the evaluator would do it as well) to ensure that the eval
     * heap is consolidated by tryOrFail if the assertion fails.
     * The latter is also the reason for wrapping the assertion check in a tryOrFail block:
     * the tryOrFail that wraps the consumption of each top-level conjunct would not consolidate
     * the right heap.
     */
    val s1 = s.copy(h = magicWandSupporter.getEvalHeap(s),
                    reserveHeaps = Nil,
                    exhaleExt = false)

    executionFlowController.tryOrFail0(s1, v)((s2, v1, QS) => {
      eval(s2, e, pve, v1)((s3, t, v2) =>
        v2.decider.assert(t) {
          case true =>
            v2.decider.assume(t)
            QS(s3, v2)
          case false =>
            Failure(pve dueTo AssertionFalse(e))})
    })((s4, v4) => {
      val s5 = s4.copy(h = s.h,
                       reserveHeaps = s.reserveHeaps,
                       exhaleExt = s.exhaleExt)
      Q(s5, Unit, v4)
    })
  }
}<|MERGE_RESOLUTION|>--- conflicted
+++ resolved
@@ -258,11 +258,7 @@
                    * to that axiom.
                    */
                   (inverseFunctions.axiomInversesOfInvertibles.triggers,
-<<<<<<< HEAD
-                    inverseFunctions.axiomInversesOfInvertibles.vars)
-=======
                    inverseFunctions.axiomInversesOfInvertibles.vars)
->>>>>>> f8f0361d
               }
             v1.decider.prover.comment("Nested auxiliary terms")
             auxQuantResult match {
@@ -377,11 +373,7 @@
                    * to that axiom.
                    */
                   (inverseFunctions.axiomInversesOfInvertibles.triggers,
-<<<<<<< HEAD
-                    inverseFunctions.axiomInversesOfInvertibles.vars)
-=======
                    inverseFunctions.axiomInversesOfInvertibles.vars)
->>>>>>> f8f0361d
               }
             v1.decider.prover.comment("Nested auxiliary terms")
             auxQuantResult match {
