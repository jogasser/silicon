--- conflicted
+++ resolved
@@ -18,12 +18,8 @@
 import viper.silicon.state.terms.perms.{BigPermSum, IsPositive}
 import viper.silicon.state.terms.predef.`?r`
 import viper.silicon.state.terms.utils.consumeExactRead
-<<<<<<< HEAD
 import viper.silicon.supporters.functions.{FunctionRecorder, NoopFunctionRecorder}
-=======
-import viper.silicon.supporters.functions.NoopFunctionRecorder
 import viper.silicon.utils.ast.{BigAnd, buildMinExp}
->>>>>>> 31e3a48a
 import viper.silicon.utils.notNothing.NotNothing
 import viper.silicon.verifier.Verifier
 import viper.silver.ast
@@ -280,16 +276,9 @@
           .zip(arguments)
           .map { case (x, a) => x === a })
 
-<<<<<<< HEAD
-=======
+
     val conditionExp = codomainQVarsExp.map(vars => BigAnd(vars.zip(argumentsExp.get).map { case (x, a) => ast.EqCmp(x.localVar, a)() } ))
 
-    val conditionalizedPermissions =
-      Ite(condition, permissions, NoPerm)
-
-    val conditionalizedPermissionsExp = permissionsExp.map(pe => ast.CondExp(conditionExp.get, pe, ast.NoPerm()())(pe.pos, pe.info, pe.errT))
-
->>>>>>> 31e3a48a
     val hints = extractHints(None, arguments)
 
     genericQuantifiedChunk(
@@ -298,13 +287,10 @@
       resource,
       arguments,
       sm,
-<<<<<<< HEAD
       condition,
+      conditionExp,
       permissions,
-=======
-      conditionalizedPermissions,
-      conditionalizedPermissionsExp,
->>>>>>> 31e3a48a
+      permissionsExp,
       None,
       Some(arguments),
       argumentsExp,
@@ -353,12 +339,6 @@
     val cond = And(And(imagesOfCodomain), condition.replace(qvarsToInversesOfCodomain))
     val perms = permissions.replace(qvarsToInversesOfCodomain)
 
-    val conditionalizedPermissionsExp =
-      Option.when(withExp)(ast.CondExp(
-        conditionExp.get,
-        permissionExps.get,
-        ast.NoPerm()())())
-
     val hints = extractHints(Some(condition), arguments)
 
     val ch =
@@ -368,13 +348,10 @@
         resource,
         arguments,
         sm,
-<<<<<<< HEAD
         cond,
+        conditionExp,
         perms,
-=======
-        conditionalizedPermissions,
-        conditionalizedPermissionsExp,
->>>>>>> 31e3a48a
+        permissionExps,
         Some(inverseFunctions),
         None,
         None,
@@ -414,6 +391,7 @@
                                      arguments: Seq[Term],
                                      sm: Term,
                                      condition: Term,
+                                     conditionExp: Option[ast.Exp],
                                      permissions: Term,
                                      permissionsExp: Option[ast.Exp],
                                      optInverseFunctions: Option[InverseFunctions],
@@ -423,7 +401,6 @@
                                      program: ast.Program)
                                     : QuantifiedBasicChunk = {
 
-    val conditionalizedPermissions = Ite(condition, permissions, NoPerm)
     resource match {
       case field: ast.Field =>
         assert(arguments.length == 1)
@@ -434,6 +411,7 @@
           BasicChunkIdentifier(field.name),
           sm,
           condition,
+          conditionExp,
           permissions,
           permissionsExp,
           optInverseFunctions,
@@ -448,6 +426,7 @@
           codomainQVarExps,
           sm,
           condition,
+          conditionExp,
           permissions,
           permissionsExp,
           optInverseFunctions,
@@ -456,17 +435,15 @@
           hints)
 
       case wand: ast.MagicWand =>
+        val conditionalizedPermissions = Ite(condition, permissions, NoPerm)
+        val conditionalizedPermissionsExp = conditionExp.map(ce => ast.CondExp(ce, permissionsExp.get, ast.NoPerm()())(ce.pos, ce.info, ce.errT))
         QuantifiedMagicWandChunk(
           MagicWandIdentifier(wand, program),
           codomainQVars,
           codomainQVarExps,
           sm,
-<<<<<<< HEAD
           conditionalizedPermissions,
-=======
-          permissions,
-          permissionsExp,
->>>>>>> 31e3a48a
+          conditionalizedPermissionsExp,
           optInverseFunctions,
           optSingletonArguments,
           optSingletonArgumentsExp,
@@ -1633,12 +1610,7 @@
 
           v.decider.assume(permissionConstraint, permissionConstraintExp, permissionConstraintExp)
           remainingChunks =
-<<<<<<< HEAD
-            remainingChunks :+ ithChunk.permMinus(ithPTaken)
-=======
-            remainingChunks :+ ithChunk.withPerm(PermMinus(ithChunk.perm, ithPTaken),
-              ithPTakenExp.map(ipt => ast.PermSub(ithChunk.permExp.get, ipt)(ipt.pos, ipt.info, ipt.errT)))
->>>>>>> 31e3a48a
+            remainingChunks :+ ithChunk.permMinus(ithPTaken, ithPTakenExp)
         } else {
           v.decider.prover.comment(s"Chunk depleted?")
           val chunkDepleted = v.decider.check(depletedCheck, Verifier.config.splitTimeout())
@@ -1649,12 +1621,7 @@
               remainingChunks = remainingChunks :+ ithChunk
             } else {
               remainingChunks =
-<<<<<<< HEAD
-                remainingChunks :+ ithChunk.permMinus(ithPTaken)
-=======
-                remainingChunks :+ ithChunk.withPerm(PermMinus(ithChunk.perm, ithPTaken),
-                  ithPTakenExp.map(ipt => ast.PermSub(ithChunk.permExp.get, ipt)(ipt.pos, ipt.info, ipt.errT)))
->>>>>>> 31e3a48a
+                remainingChunks :+ ithChunk.permMinus(ithPTaken, ithPTakenExp)
             }
           }
         }
@@ -2030,7 +1997,8 @@
               val result = v.decider.check(equalityTerm, Verifier.config.checkTimeout())
               if (result) {
                 // Learn the equality
-                v.decider.assume(equalityTerm)
+                val debugExp = Option.when(withExp)(DebugExp.createInstance("Chunks alias", true))
+                v.decider.assume(equalityTerm, debugExp)
               }
               result
             case _ => false
@@ -2055,7 +2023,8 @@
               val result = v.decider.check(equalityTerm, Verifier.config.checkTimeout())
               if (result) {
                 // Learn the equality
-                v.decider.assume(equalityTerm)
+                val debugExp = Option.when(withExp)(DebugExp.createInstance("Chunks alias", true))
+                v.decider.assume(equalityTerm, debugExp)
               }
               result
             } else {
@@ -2082,7 +2051,7 @@
          * we have to introduce a fresh snapshot. Note that it is not sound
          * to use t1 or t2 and constrain it.
          */
-        val t3 = v.decider.fresh(t1.sort)
+        val t3 = v.decider.fresh(t1.sort, Option.when(withExp)(PUnknown()))
         val lookupT3 = Lookup(field, t3, `?r`)
         (fr.recordConstrainedVar(t3, And(Implies(b1, lookupT3 === lookupT1), Implies(b2, lookupT3 === lookupT2))), t3,
           And(Implies(b1, lookupT3 === lookupT1), Implies(b2, lookupT3 === lookupT2)), Seq(Trigger(lookupT1), Trigger(lookupT2), Trigger(lookupT3)))
@@ -2106,7 +2075,7 @@
          * we have to introduce a fresh snapshot. Note that it is not sound
          * to use t1 or t2 and constrain it.
          */
-        val t3 = v.decider.fresh(t1.sort)
+        val t3 = v.decider.fresh(t1.sort, Option.when(withExp)(PUnknown()))
         val lookupT3 = PredicateLookup(predicate, t3, qVars)
         (fr.recordConstrainedVar(t3, And(Implies(b1, lookupT3 === lookupT1), Implies(b2, lookupT3 === lookupT2))), t3,
           And(Implies(b1, lookupT3 === lookupT1), Implies(b2, lookupT3 === lookupT2)), Seq(Trigger(lookupT1), Trigger(lookupT2), Trigger(lookupT3)))
