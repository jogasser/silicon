--- conflicted
+++ resolved
@@ -506,18 +506,11 @@
         // including necessary sort wrapper applications
         val snapToCodomainTermsSubstitution: Map[Term, Term] =
         codomainQVars.zip(fromSnapTree(qvar, codomainQVars)).to(Map)
-
-<<<<<<< HEAD
-    // Create a replacement map for rewriting e(r_1, r_2, ...) to e(first(s), second(s), ...),
-    // including necessary sort wrapper applications
-    val snapToCodomainTermsSubstitution: Map[Term, Term] =
-      codomainQVars.zip(fromSnapTree(qvar, codomainQVars)).to(Map)
     snapToCodomainTermsSubstitution.values.collect({ case s: SortWrapper => s }).foreach(s => v.decider.assumeSortWrapper(s))
-=======
+
         // Rewrite c(r_1, r_2, ...) to c(first(s), second(s), ...)
         val transformedOptSmDomainDefinitionCondition =
           optSmDomainDefinitionCondition.map(_.replace(snapToCodomainTermsSubstitution))
->>>>>>> 74722a8e
 
         (qvar, transformedOptSmDomainDefinitionCondition, (ch: QuantifiedBasicChunk) => IsPositive(ch.perm).replace(snapToCodomainTermsSubstitution))
     }
@@ -567,12 +560,8 @@
       case wand: ast.MagicWand => MagicWandIdentifier(wand, s.program)
       case r => r
     }
-<<<<<<< HEAD
-    val resourceAndValueDefinitions = if (s.heapDependentTriggers.contains(resourceIdentifier)){
+    val resourceAndValueDefinitions = if (s.heapDependentTriggers.contains(resourceIdentifier)) {
       v.decider.assumeSortWrapper(toSnapTree(Seq(qvar)))
-=======
-    val resourceAndValueDefinitions = if (s.heapDependentTriggers.contains(resourceIdentifier)) {
->>>>>>> 74722a8e
       val resourceTriggerDefinition =
         Forall(
           qvar,
