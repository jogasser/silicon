--- conflicted
+++ resolved
@@ -60,26 +60,14 @@
 
     threadPool = new ForkJoinPool(poolConfig.getMaxTotal, new WorkerBorrowingForkJoinThreadFactory(), null, false)
   }
-
-<<<<<<< HEAD
+  
   private def resetWorkerPool(): Unit = {
-    threadPool.awaitQuiescence(10, TimeUnit.SECONDS)
     workerVerifiers foreach (_.reset())
   }
 
   private def teardownWorkerPool(): Unit = {
     if (workerVerifiers != null) {
-      threadPool.awaitQuiescence(10, TimeUnit.SECONDS)
       workerVerifiers foreach (_.stop())
-=======
-  private def resetSlaveVerifierPool(): Unit = {
-    slaveVerifiers foreach (_.reset())
-  }
-
-  private def teardownSlaveVerifierPool(): Unit = {
-    if (slaveVerifiers != null) {
-      slaveVerifiers foreach (_.stop())
->>>>>>> 024ee763
 
       threadPool.shutdown()
       threadPool.awaitTermination(10, TimeUnit.SECONDS)
