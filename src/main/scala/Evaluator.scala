--- conflicted
+++ resolved
@@ -22,32 +22,20 @@
 import state.terms._
 import state.terms.implicits._
 import state.terms.perms.IsNonNegative
-<<<<<<< HEAD
-import supporters.{Joiner, Brancher, PredicateSupporter}
+import supporters.{Joiner, Brancher, PredicateSupporter, MagicWandSupporter}
 import supporters.qps.QuantifiedChunkSupporter
-=======
-import supporters.{Joiner, Brancher, PredicateSupporter, MagicWandSupporter}
->>>>>>> 143063cc
 
 trait DefaultEvaluator[ST <: Store[ST],
                        H <: Heap[H],
                        PC <: PathConditions[PC],
                        S <: State[ST, H, S]]
     extends Evaluator[ST, H, S, DefaultContext[H]]
-<<<<<<< HEAD
-    { this: Logging with Consumer[DirectChunk, ST, H, S, DefaultContext[H]]
-                    with Producer[ST, H, S, DefaultContext[H]]
-                    with PredicateSupporter[ST, H, PC, S]
-                    with Brancher[ST, H, S, DefaultContext[H]]
-                    with Joiner[DefaultContext[H]] =>
-=======
     { this: Logging with Consumer[Chunk, ST, H, S, DefaultContext[H]]
                     with Producer[ST, H, S, DefaultContext[H]]
                     with PredicateSupporter[ST, H, PC, S]
                     with Brancher[ST, H, S, DefaultContext[H]]
                     with Joiner[DefaultContext[H]]
                     with MagicWandSupporter[ST, H, PC, S] =>
->>>>>>> 143063cc
 
   private type C = DefaultContext[H]
 
@@ -205,7 +193,6 @@
         eval(σ, e0, pve, c)((t0, c1) =>
           Q(Minus(0, t0), c1))
 
-<<<<<<< HEAD
       case ast.Old(e0) => evalOld(σ, σ.g, e0, pve, c)(Q)
 
       case old @ silver.ast.LabelledOld(e0, lbl) =>
@@ -214,10 +201,8 @@
             Failure[ST, H, S](pve dueTo LabelledStateNotReached(old))
           case Some(h) =>
             evalOld(σ, h, e0, pve, c)(Q)}
-=======
-      case ast.Old(e0) => eval(σ \ σ.g, e0, pve, c)(Q)
+            
       case ast.ApplyOld(e0) => eval(σ \ c.lhsHeap.get, e0, pve, c)(Q)
->>>>>>> 143063cc
 
       case ast.Let(v, e0, e1) =>
         eval(σ, e0, pve, c)((t0, c1) =>
@@ -457,29 +442,29 @@
             eval(σ, ePerm, pve, c1)((tPerm, c2) =>
               decider.assert(σ, IsNonNegative(tPerm)) {
                 case true =>
-                join(toSort(eIn.typ), "joinedIn", c2.quantifiedVariables, c2)(QB => {
-                  val c3 = c2.incCycleCounter(predicate)
-                             .copy(recordVisited = true)
-                    /* [2014-12-10 Malte] The commented code should replace the code following
-                     * it, but using it slows down RingBufferRd.sil significantly. The generated
-                     * Z3 output looks nearly identical, so my guess is that it is some kind
-                     * of triggering problem, probably related to sequences.
-                     */
-//                    predicateSupporter.unfold(σ, predicate, tArgs, tPerm, pve, c2, pa)((σ1, c3) => {
-//                      val c4 = c3.decCycleCounter(predicate)
-//                      eval(σ1, eIn, pve, c4)((tIn, c5) =>
-//                        QB(tIn, c5))})
-                  consume(σ, FullPerm(), acc, pve, c3)((σ1, snap, chs, c4) => {
-//                      val insγ = Γ(predicate.formalArgs map (_.localVar) zip tArgs)
-                    val body = pa.predicateBody(c4.program).get /* Only non-abstract predicates can be unfolded */
-                    produce(σ1 /*\ insγ*/, s => snap.convert(s), tPerm, body, pve, c4)((σ2, c5) => {
-                      val c6 = c5.copy(recordVisited = c2.recordVisited)
-                                 .decCycleCounter(predicate)
-                      val σ3 = σ2 //\ (g = σ.g)
-                      eval(σ3 /*\ σ.γ*/, eIn, pve, c6)(QB)})})
-                })(Q)
+                  join(toSort(eIn.typ), "joinedIn", c2.quantifiedVariables, c2)(QB => {
+                    val c3 = c2.incCycleCounter(predicate)
+                               .copy(recordVisited = true)
+                      /* [2014-12-10 Malte] The commented code should replace the code following
+                       * it, but using it slows down RingBufferRd.sil significantly. The generated
+                       * Z3 output looks nearly identical, so my guess is that it is some kind
+                       * of triggering problem, probably related to sequences.
+                       */
+//                      predicateSupporter.unfold(σ, predicate, tArgs, tPerm, pve, c2, pa)((σ1, c3) => {
+//                        val c4 = c3.decCycleCounter(predicate)
+//                        eval(σ1, eIn, pve, c4)((tIn, c5) =>
+//                          QB(tIn, c5))})
+                    consume(σ, FullPerm(), acc, pve, c3)((σ1, snap, chs, c4) => {
+//                    val insγ = Γ(predicate.formalArgs map (_.localVar) zip tArgs)
+                      val body = pa.predicateBody(c4.program).get /* Only non-abstract predicates can be unfolded */
+                      produce(σ1 /*\ insγ*/, s => snap.convert(s), tPerm, body, pve, c4)((σ2, c5) => {
+                        val c6 = c5.copy(recordVisited = c2.recordVisited)
+                                   .decCycleCounter(predicate)
+                        val σ3 = σ2 //\ (g = σ.g)
+                        eval(σ3 /*\ σ.γ*/, eIn, pve, c6)(QB)})})
+                  })(Q)
                 case false =>
-                Failure[ST, H, S](pve dueTo NegativePermission(ePerm))}))
+                  Failure[ST, H, S](pve dueTo NegativePermission(ePerm))}))
         } else {
           val unknownValue = fresh("recunf", toSort(eIn.typ))
           Q(unknownValue, c)
