/*
 * This Source Code Form is subject to the terms of the Mozilla Public
 * License, v. 2.0. If a copy of the MPL was not distributed with this
 * file, You can obtain one at http://mozilla.org/MPL/2.0/.
 */

package viper
package silicon

import java.text.SimpleDateFormat
import java.io.File
import java.nio.file.{Path, Paths}
import java.util.concurrent.{ExecutionException, Callable, Executors, TimeUnit, TimeoutException}
import scala.language.postfixOps
import scala.util.Properties.envOrNone
import com.weiglewilczek.slf4s.Logging
import org.rogach.scallop.{Subcommand, ScallopOption, ValueConverter, singleArgConverter}
import silver.ast
import silver.verifier.{Verifier => SilVerifier, VerificationResult => SilVerificationResult,
    Success => SilSuccess, Failure => SilFailure, DefaultDependency => SilDefaultDependency,
    TimeoutOccurred => SilTimeoutOccurred, CliOptionError => SilCliOptionError,
    AbortedExceptionally => SilExceptionThrown}
import silver.frontend.{SilFrontend, SilFrontendConfig}
import interfaces.{Failure => SiliconFailure}
import state.terms.FullPerm
import state.{MapBackedStore, DefaultHeapCompressor, ListBackedHeap, MutableSetBackedPathConditions,
    DefaultState, DefaultStateFactory, DefaultPathConditionsFactory, DefaultSymbolConvert, DefaultContext}
import decider.{SMTLib2PreambleEmitter, DefaultDecider}
import reporting.{VerificationException, Bookkeeper}
<<<<<<< HEAD
import supporters.MagicWandSupporter
=======
import supporters.{DefaultSetsEmitter, DefaultDomainsEmitter, DefaultDomainsTranslator, DefaultMultisetsEmitter,
    DefaultSequencesEmitter}
>>>>>>> df09ac73

/* TODO: The way in which class Silicon initialises and starts various components needs refactoring.
 *       For example, the way in which DependencyNotFoundErrors are handled.
 */

/* TODO: Can the internal error reporting (Failure, Success) be simplified? Keep in mind that Silicon should
 *       continue if a pure assertion didn't hold.
 */

trait SiliconConstants {
  val name = brandingData.sbtProjectName
  val version = s"${brandingData.sbtProjectVersion} (${brandingData.hgid.version})"
  val buildVersion = s"${brandingData.sbtProjectVersion} ${brandingData.hgid.version} ${brandingData.hgid.branch} ${brandingData.buildDate}"
  val copyright = "(c) Copyright ETH Zurich 2012 - 2015"
  val z3ExeEnvironmentVariable = "Z3_EXE"
  val expectedZ3Version = "4.3.2"
  val dependencies = Seq(SilDefaultDependency("Z3", expectedZ3Version, "http://z3.codeplex.com/"))
}

object Silicon extends SiliconConstants {
  val hideInternalOptions = true

  def optionsFromScalaTestConfigMap(configMap: collection.Map[String, Any]): Seq[String] =
    configMap.flatMap {
      case (k, v) =>
        if (k.head.isUpper) {
          Seq(s"-$k=$v")
        } else {
          val kStr = s"--$k"
          val vStr = v.toString

          vStr.toLowerCase match {
            case "true" | "false" => Seq(kStr)
            case _ => Seq(kStr, vStr)
          }
        }
    }.toSeq

  def fromPartialCommandLineArguments(args: Seq[String], debugInfo: Seq[(String, Any)] = Nil): Silicon = {
    val silicon = new Silicon(debugInfo)

    silicon.parseCommandLine(args :+ "dummy-file-to-prevent-cli-parser-from-complaining-about-missing-file-name.silver")

    silicon.config.initialize {
      case _ =>
        /* Ignore command-line errors, --help, --version and other non-positive
         * results from Scallop.
         * After initialized has been set to true, Silicon itself will not call
         * config.initialize again.
         */
        silicon.config.initialized = true
    }

    silicon
  }
}

class Silicon(private var debugInfo: Seq[(String, Any)] = Nil)
      extends SilVerifier
         with SiliconConstants
         with Logging {

  private type ST = MapBackedStore
  private type H = ListBackedHeap
  private type PC = MutableSetBackedPathConditions
  private type S = DefaultState[ST, H]
  private type C = DefaultContext[H]
  private type V = DefaultVerifier[ST, H, PC, S]
  private type Failure = SiliconFailure[ST, H, S]

  private var _config: Config = _
  final def config = _config

  private sealed trait LifetimeState

  private object LifetimeState {
    object Instantiated extends LifetimeState
    object Configured extends LifetimeState
    object Started extends LifetimeState
    object Running extends LifetimeState
  }

  private var lifetimeState: LifetimeState = LifetimeState.Instantiated
  private var verifier: V = null

  def this() = this(Nil)

  def parseCommandLine(args: Seq[String]) {
    assert(lifetimeState == LifetimeState.Instantiated, "Silicon can only be configured once")
    lifetimeState = LifetimeState.Configured

    _config = new Config(args)
  }

  def debugInfo(debugInfo: Seq[(String, Any)]) { this.debugInfo = debugInfo }

  /** Start Silicon.
    * Can throw a org.rogach.scallop.exceptions.ScallopResult if command-line
    * parsing failed, or if --help or --version were supplied.
    */
  def start() {
    assert(lifetimeState == LifetimeState.Configured,
           "Silicon must be configured before it can be initialized, and it can only be initialized once")

    lifetimeState = LifetimeState.Started

    if (!_config.initialized) initializeLazyScallopConfig()
        /* TODO: Hack! SIL's SilFrontend has a method initializeLazyScallopConfig()
         *       that initialises the verifier's configuration. However, this
         *       requires the verifier to inherit from SilFrontend, which is
         *       not really meaningful.
         *       The configuration logic should thus be refactored such that
         *       a Verifier can be used without extending SilFrontend, while
         *       still ensuring that, e.g., a config is not initialised twice,
         *       and that a reasonable default handling of --version, --help
         *       or --dependencies is can be shared.
         */

    setLogLevelsFromConfig()
    verifier = createVerifier()

    verifier.start()
  }

  /* TODO: Corresponds partially to code from SilFrontend. The design of command-line parsing should be improved.
   * TODO: Would be nice if logger could be used instead of printHelp()ing to stdout.
   */
  protected def initializeLazyScallopConfig() {
    _config.initialize {
      case org.rogach.scallop.exceptions.Version =>
        println(_config.builder.vers.get)
        throw org.rogach.scallop.exceptions.Version
      case ex: org.rogach.scallop.exceptions.Help =>
        _config.printHelp()
        throw ex
      case ex: org.rogach.scallop.exceptions.ScallopException =>
        println(SilCliOptionError(ex.message + ".").readableMessage)
        _config.printHelp()
        throw ex
    }
  }

  /** Creates and sets up an instance of a [[viper.silicon.AbstractVerifier]], which can be used
    * to verify elements of a SIL AST such as procedures or functions.
    *
    * @return A fully set up verifier, ready to be used.
    */
  private def createVerifier(): V = {
    val bookkeeper = new Bookkeeper(config)
    val decider = new DefaultDecider[ST, H, PC, S]()

    val stateFormatter = new DefaultStateFormatter[ST, H, S](config)
    val pathConditionFactory = new DefaultPathConditionsFactory()
    val symbolConverter = new DefaultSymbolConvert()
    val domainTranslator = new DefaultDomainsTranslator(symbolConverter)
    val stateFactory = new DefaultStateFactory(decider.π _)

    val dlb = FullPerm()

    val heapCompressor= new DefaultHeapCompressor[ST, H, PC, S, C](decider, dlb, bookkeeper, stateFormatter, stateFactory)

    decider.init(pathConditionFactory, heapCompressor, config, bookkeeper)
           .map(err => throw new VerificationException(err)) /* TODO: Hack! See comment above. */

    decider.start()

    val preambleEmitter = new SMTLib2PreambleEmitter(decider.prover.asInstanceOf[silicon.decider.Z3ProverStdIO])
    val sequencesEmitter = new DefaultSequencesEmitter(decider.prover, symbolConverter, preambleEmitter)
    val setsEmitter = new DefaultSetsEmitter(decider.prover, symbolConverter, preambleEmitter)
    val multisetsEmitter = new DefaultMultisetsEmitter(decider.prover, symbolConverter, preambleEmitter)
    val domainsEmitter = new DefaultDomainsEmitter(domainTranslator, decider.prover, symbolConverter)

    new DefaultVerifier[ST, H, PC, S](config, decider, stateFactory, symbolConverter, preambleEmitter,
                                      sequencesEmitter, setsEmitter, multisetsEmitter, domainsEmitter,
                                      stateFormatter, heapCompressor,
                                      bookkeeper)
  }

  private def reset() {
    assert(lifetimeState == LifetimeState.Started || lifetimeState == LifetimeState.Running,
           "Silicon must be started before it can be reset")

    verifier.reset()
  }

  def stop() {
    verifier.stop()
  }

  /** Verifies a given SIL program and returns a sequence of verification errors.
    *
    * @param program The program to be verified.
    * @return The verification result.
    */
  def verify(program: ast.Program): SilVerificationResult = {
    lifetimeState match {
      case LifetimeState.Instantiated => sys.error("Silicon hasn't been configured yet")
      case LifetimeState.Configured => sys.error("Silicon hasn't been started yet")
      case LifetimeState.Started => /* OK */
      case LifetimeState.Running => reset()
    }

    lifetimeState = LifetimeState.Running

    logger.info(s"$name started ${new SimpleDateFormat("yyyy-MM-dd HH:mm:ss z").format(System.currentTimeMillis())}")

    config.inputFile = program.pos match {
      case sp: ast.AbstractSourcePosition => Some(sp.file)
      case _ => None
    }

    verifier.decider.prover.proverRunStarts()

    val consistencyErrors = utils.consistency.check(program)

    if (consistencyErrors.nonEmpty) {
      SilFailure(consistencyErrors)
    } else {
      var result: Option[SilVerificationResult] = None
      val executor = Executors.newSingleThreadExecutor()

      val future = executor.submit(new Callable[List[Failure]] {
        def call() = {
          runVerifier(program)
        }
      })

      try {
        val failures =
          if (config.timeout.get.getOrElse(0) == 0)
            future.get()
          else
           future.get(config.timeout(), TimeUnit.SECONDS)

        result = Some(convertFailures(failures))
      } catch {
        case VerificationException(error) =>
          result = Some(SilFailure(error :: Nil))

        case te: TimeoutException =>
          result = Some(SilFailure(SilTimeoutOccurred(config.timeout(), "second(s)") :: Nil))

        case ee: ExecutionException =>
          /* If possible, report the real exception that has been wrapped in
           * the ExecutionException. The wrapping is due to using a future.
           */
          val ex =
            if (ee.getCause != null) ee.getCause
            else ee

          config.logLevel().toUpperCase match {
            case "DEBUG" | "TRACE" | "ALL" => throw ex
            case _ =>
          }

          result = Some(SilFailure(SilExceptionThrown(ex) :: Nil))

        case ex: Exception =>
          logger.debug(ex.toString + "\n" + ex.getStackTraceString)
          result = Some(SilFailure(SilExceptionThrown(ex) :: Nil))
      } finally {
        /* http://docs.oracle.com/javase/7/docs/api/java/util/concurrent/ExecutorService.html */
        executor.shutdown()
        executor.shutdownNow()
      }

      assert(result.nonEmpty, "The result of the verification run wasn't stored appropriately")
      result.get
    }
  }

  private def runVerifier(program: ast.Program): List[Failure] = {
    /* TODO:
     *  - Since there doesn't seem to be a need for Success to carry a message,
     *    the hierarchy should be changed s.t. it doesn't has that field any
     *    more.
     */

    verifier.bookkeeper.branches = 1
    verifier.bookkeeper.startTime = System.currentTimeMillis()

    val results = verifier.verify(program)

    verifier.bookkeeper.elapsedMillis = System.currentTimeMillis() - verifier.bookkeeper.startTime

    var failures =
      results.flatMap(r => r :: r.allPrevious)
             .collect{ case f: Failure => f }

    /* Removes results that have the same textual representation of their
     * error message.
     *
     * TODO: This is not only ugly, and also should not be necessary. It seems
     *       that malformed predicates are currently reported multiple times,
     *       once for each fold/unfold and once when they are checked for
     *       well-formedness.
     */
    failures = failures.reverse
           .foldLeft((Set[String](), List[Failure]())){
              case ((ss, rs), f: Failure) =>
                if (ss.contains(f.message.readableMessage)) (ss, rs)
                else (ss + f.message.readableMessage, f :: rs)
              case ((ss, rs), r) => (ss, r :: rs)}
           ._2

    if (config.showStatistics.isDefined) {
      val proverStats = verifier.decider.statistics()

      verifier.bookkeeper.proverStatistics = proverStats
      verifier.bookkeeper.errors = failures.length

      config.showStatistics.get match {
        case None =>

        case Some((Config.Sink.Stdio, "")) =>
          logger.info("")
          logger.info(verifier.bookkeeper.toString)
          logger.info("")

        case Some((Config.Sink.File, path)) =>
          silver.utility.Common.toFile(verifier.bookkeeper.toJson, new File(path))

        case _ => /* Should never be reached if the arguments to showStatistics have been validated */
      }
    }

    failures foreach (f => logFailure(f, s => logger.info(s)))

    logger.info("\nVerification finished in %s with %s error(s)".format(
        silicon.common.format.formatMillisReadably(verifier.bookkeeper.elapsedMillis),
        failures.length))

    failures
  }

  private def convertFailures(failures: List[Failure]): SilVerificationResult = {
    failures match {
      case Seq() => SilSuccess
      case _ => SilFailure(failures map (_.message))
    }
  }

  private def logFailure(failure: Failure, log: String => Unit) {
    log("\n" + failure.message.readableMessage(withId = true, withPosition = true))
  }

  private def setLogLevelsFromConfig() {
    val log4jlogger = org.apache.log4j.Logger.getLogger(this.getClass.getPackage.getName)
    log4jlogger.setLevel(org.apache.log4j.Level.toLevel(config.logLevel()))

    config.logger.foreach { case (loggerName, level) =>
      val log4jlogger = org.apache.log4j.Logger.getLogger(loggerName)
      log4jlogger.setLevel(org.apache.log4j.Level.toLevel(level))
    }
  }
}


/** TODO: Move configuration-related code into a dedicated file. */

class Config(args: Seq[String]) extends SilFrontendConfig(args, "Silicon") {
  import Config._

  /* Argument converter */

  private val statisticsSinkConverter = new ValueConverter[(Sink, String)] {
    val stdioRegex = """(stdio)""".r
    val fileRegex = """(file)=(.*)""".r

    def parse(s: List[(String, List[String])]) = s match {
      case (_, stdioRegex(_) :: Nil) :: Nil => Right(Some(Sink.Stdio, ""))

      case (_, fileRegex(_, fileName) :: Nil) :: Nil =>
        Right(Some(Sink.File, fileName))

      case Nil => Right(None)
      case _ => Left(s"Unexpected arguments")
    }

    val tag = scala.reflect.runtime.universe.typeTag[(Sink, String)]
    val argType = org.rogach.scallop.ArgType.LIST
  }

  private val forwardArgumentsConverter = new ValueConverter[String] {
    def parse(s: List[(String, List[String])]) = s match {
      case (_, str :: Nil) :: Nil if str.head == '"' && str.last == '"' => Right(Some(str.substring(1, str.length - 1)))
      case Nil => Right(None)
      case _ => Left(s"Unexpected arguments")
    }

    val tag = scala.reflect.runtime.universe.typeTag[String]
    val argType = org.rogach.scallop.ArgType.LIST
  }

  /* Command-line options */

  val defaultRawStatisticsFile = "statistics.json"

  private val rawShowStatistics = opt[(Sink, String)]("showStatistics",
    descr = (  "Show some statistics about the verification. Options are "
             + "'stdio' and 'file=<path\\to\\statistics.json>'"),
    default = None,
    noshort = true,
    hidden = Silicon.hideInternalOptions
  )(statisticsSinkConverter)

  private lazy val defaultStatisticsFile = Paths.get(tempDirectory(), defaultRawStatisticsFile)

  def showStatistics: ScallopOption[(Sink, String)] = rawShowStatistics map {
    case (Sink.File, fileName) =>
      val newFilename =
        fileName.toLowerCase match {
          case "$infile" =>
            inputFile.map(f =>
              common.io.makeFilenameUnique(f.toFile, Some(new File(tempDirectory())), Some("json")).toPath
            ).getOrElse(defaultStatisticsFile)
             .toString
          case _ => fileName
        }

      (Sink.File, newFilename)
    case other => other
  }

  val disableSubsumption = opt[Boolean]("disableSubsumption",
    descr = "Don't add assumptions gained by verifying an assert statement",
    default  = Some(false),
    noshort = true,
    hidden = Silicon.hideInternalOptions
  )

  val includeMembers = opt[String]("includeMembers",
    descr = "Include members in verification (default: '*'). Wildcard characters are '?' and '*'. ",
    default = Some(".*"),
    noshort = true,
    hidden = false
  )(singleArgConverter[String](s => silicon.common.config.wildcardToRegex(s)))

  val excludeMembers = opt[String]("excludeMembers",
    descr = "Exclude members from verification (default: ''). Is applied after the include pattern.",
    default = Some(""),
    noshort = true,
    hidden = false
  )

  val recursivePredicateUnfoldings = opt[Int]("recursivePredicateUnfoldings",
    descr = (  "Evaluate n unfolding expressions in the body of predicates that (transitively) unfold "
             + "other instances of themselves (default: 1)"),
    default = Some(1),
    noshort = true,
    hidden = Silicon.hideInternalOptions
  )

  val disableFunctionApplicationCaching = opt[Boolean]("disableFunctionApplicationCaching",
    descr = (  "Disable caching of evaluated function bodies and/or postconditions. "
             + "Caching results in incompletenesses, but is usually faster."),
    default = Some(false),
    noshort = true,
    hidden = Silicon.hideInternalOptions
  )

  val disableSnapshotCaching = opt[Boolean]("disableSnapshotCaching",
    descr = (  "Disable caching of snapshot symbols. "
             + "Caching reduces the number of symbols the prover has to work with."),
    default = Some(false),
    noshort = true,
    hidden = Silicon.hideInternalOptions
  )

  val disableShortCircuitingEvaluations = opt[Boolean]("disableShortCircuitingEvaluations",
    descr = (  "Disable short-circuiting evaluation of AND, OR. If disabled, "
             + "evaluating e.g., i > 0 && f(i), will fail if f's precondition requires i > 0."),
    default = Some(false),
    noshort = true,
    hidden = Silicon.hideInternalOptions
  )

  val logLevel = opt[String]("logLevel",
    descr = "One of the log levels ALL, TRACE, DEBUG, INFO, WARN, ERROR, OFF (default: OFF)",
    default = Some("OFF"),
    noshort = true,
    hidden = Silicon.hideInternalOptions
  )(singleArgConverter(level => level.toUpperCase))

  val logger = props[String]('L',
    descr = "Set level of certain internal loggers",
    keyName = "logger",
    valueName = "level",
    hidden = Silicon.hideInternalOptions)

  val timeout = opt[Int]("timeout",
    descr = ( "Time out after approx. n seconds. The timeout is for the whole verification, "
            + "not per method or proof obligation (default: 0, i.e., no timeout)."),
    default = Some(0),
    noshort = true,
    hidden = false
  )

  val tempDirectory = opt[String]("tempDirectory",
    descr = "Path to which all temporary data will be written (default: ./tmp)",
    default = Some("./tmp"),
    noshort = true,
    hidden = false
  )

  private val rawZ3Exe = opt[String]("z3Exe",
    descr = (  "Z3 executable. The environment variable %s can also "
             + "be used to specify the path of the executable.").format(Silicon.z3ExeEnvironmentVariable),
    default = None,
    noshort = true,
    hidden = false
  )

  lazy val z3Exe: String = {
    val isWindows = System.getProperty("os.name").toLowerCase.startsWith("windows")

    rawZ3Exe.get.getOrElse(envOrNone(Silicon.z3ExeEnvironmentVariable)
                .getOrElse("z3" + (if (isWindows) ".exe" else "")))
  }

  val defaultRawZ3LogFile = "logfile.smt2"

  private val rawZ3LogFile = opt[ConfigValue[String]]("z3LogFile",
    descr = s"Log file containing the interaction with Z3 (default: <tempDirectory>/$defaultRawZ3LogFile)",
    default = Some(DefaultValue(defaultRawZ3LogFile)),
    noshort = true,
    hidden = false
  )(singleArgConverter[ConfigValue[String]](s => UserValue(s)))

  /* NOTE: You most likely want to call z3LogFile instead of reading inputFile */
  var inputFile: Option[Path] = None

  private lazy val defaultZ3LogFile = Paths.get(tempDirectory(), defaultRawZ3LogFile)

  def z3LogFile: Path = rawZ3LogFile() match {
    case UserValue(logfile) =>
      logfile.toLowerCase match {
        case "$infile" =>
          inputFile.map(f =>
            common.io.makeFilenameUnique(f.toFile, Some(new File(tempDirectory())), Some("smt2")).toPath
          ).getOrElse(defaultZ3LogFile)
        case _ =>
          Paths.get(logfile)
      }

    case DefaultValue(logfile) =>
      defaultZ3LogFile
  }

  val z3Args = opt[String]("z3Args",
    descr = (  "Command-line arguments which should be forwarded to Z3. "
             + "The expected format is \"<opt> <opt> ... <opt>\", including the quotation marks."),
    default = None,
    noshort = true,
    hidden = false
  )(forwardArgumentsConverter)

  val z3ConfigArgs = opt[String]("z3ConfigArgs",
    descr = (  "Configuration options which should be forwarded to Z3. "
             + "The expected format is \"<key>=<val> <key>=<val> ... <key>=<val>\", "
             + "including the quotation marks. "
             + "The configuration options given here will override those from Silicon's Z3 preamble."),
    default = None,
    noshort = true,
    hidden = false
  )(forwardArgumentsConverter)

  /* Option validation */

<<<<<<< HEAD
  val maxHeuristicsDepth = opt[Int]("maxHeuristicsDepth",
    descr = "Maximal number of nested heuristics applications (default: 3)",
    default = Some(3),
    noshort = true,
    hidden = Silicon.hideInternalOptions
  )

  validateOpt(timeout){
=======
  validateOpt(timeout) {
>>>>>>> df09ac73
    case Some(n) if n < 0 => Left(s"Timeout must be non-negative, but $n was provided")
    case _ => Right(Unit)
  }
}

object Config {
  sealed abstract class ConfigValue[T] {
    def value: T

    def orElse(f: T => T) = this match {
      case UserValue(v) => v
      case DefaultValue(v) => f(v)
    }
  }

  case class DefaultValue[T](value: T) extends ConfigValue[T]
  case class UserValue[T](value: T) extends ConfigValue[T]

  sealed trait Sink
  object Sink {
    case object Stdio extends Sink
    case object File extends Sink
  }
}

class SiliconFrontend extends SilFrontend {
  private var siliconInstance: Silicon = _

  def createVerifier(fullCmd: String) = {
    siliconInstance = new Silicon(Seq("args" -> fullCmd))

    siliconInstance
  }

  def configureVerifier(args: Seq[String]) = {
    siliconInstance.parseCommandLine(args)
    siliconInstance.start()

    siliconInstance.config
  }
}

object SiliconRunner extends SiliconFrontend {
  def main(args: Array[String]) {
    try {
      execute(args)
    } catch {
      case ex: org.rogach.scallop.exceptions.ScallopResult =>
        /* Can be raised by Silicon.initializeLazyScallopConfig, should have been handled there already. */
    }
  }
}
<|MERGE_RESOLUTION|>--- conflicted
+++ resolved
@@ -1,668 +1,660 @@
-/*
- * This Source Code Form is subject to the terms of the Mozilla Public
- * License, v. 2.0. If a copy of the MPL was not distributed with this
- * file, You can obtain one at http://mozilla.org/MPL/2.0/.
- */
-
-package viper
-package silicon
-
-import java.text.SimpleDateFormat
-import java.io.File
-import java.nio.file.{Path, Paths}
-import java.util.concurrent.{ExecutionException, Callable, Executors, TimeUnit, TimeoutException}
-import scala.language.postfixOps
-import scala.util.Properties.envOrNone
-import com.weiglewilczek.slf4s.Logging
-import org.rogach.scallop.{Subcommand, ScallopOption, ValueConverter, singleArgConverter}
-import silver.ast
-import silver.verifier.{Verifier => SilVerifier, VerificationResult => SilVerificationResult,
-    Success => SilSuccess, Failure => SilFailure, DefaultDependency => SilDefaultDependency,
-    TimeoutOccurred => SilTimeoutOccurred, CliOptionError => SilCliOptionError,
-    AbortedExceptionally => SilExceptionThrown}
-import silver.frontend.{SilFrontend, SilFrontendConfig}
-import interfaces.{Failure => SiliconFailure}
-import state.terms.FullPerm
-import state.{MapBackedStore, DefaultHeapCompressor, ListBackedHeap, MutableSetBackedPathConditions,
-    DefaultState, DefaultStateFactory, DefaultPathConditionsFactory, DefaultSymbolConvert, DefaultContext}
-import decider.{SMTLib2PreambleEmitter, DefaultDecider}
-import reporting.{VerificationException, Bookkeeper}
-<<<<<<< HEAD
-import supporters.MagicWandSupporter
-=======
-import supporters.{DefaultSetsEmitter, DefaultDomainsEmitter, DefaultDomainsTranslator, DefaultMultisetsEmitter,
-    DefaultSequencesEmitter}
->>>>>>> df09ac73
-
-/* TODO: The way in which class Silicon initialises and starts various components needs refactoring.
- *       For example, the way in which DependencyNotFoundErrors are handled.
- */
-
-/* TODO: Can the internal error reporting (Failure, Success) be simplified? Keep in mind that Silicon should
- *       continue if a pure assertion didn't hold.
- */
-
-trait SiliconConstants {
-  val name = brandingData.sbtProjectName
-  val version = s"${brandingData.sbtProjectVersion} (${brandingData.hgid.version})"
-  val buildVersion = s"${brandingData.sbtProjectVersion} ${brandingData.hgid.version} ${brandingData.hgid.branch} ${brandingData.buildDate}"
-  val copyright = "(c) Copyright ETH Zurich 2012 - 2015"
-  val z3ExeEnvironmentVariable = "Z3_EXE"
-  val expectedZ3Version = "4.3.2"
-  val dependencies = Seq(SilDefaultDependency("Z3", expectedZ3Version, "http://z3.codeplex.com/"))
-}
-
-object Silicon extends SiliconConstants {
-  val hideInternalOptions = true
-
-  def optionsFromScalaTestConfigMap(configMap: collection.Map[String, Any]): Seq[String] =
-    configMap.flatMap {
-      case (k, v) =>
-        if (k.head.isUpper) {
-          Seq(s"-$k=$v")
-        } else {
-          val kStr = s"--$k"
-          val vStr = v.toString
-
-          vStr.toLowerCase match {
-            case "true" | "false" => Seq(kStr)
-            case _ => Seq(kStr, vStr)
-          }
-        }
-    }.toSeq
-
-  def fromPartialCommandLineArguments(args: Seq[String], debugInfo: Seq[(String, Any)] = Nil): Silicon = {
-    val silicon = new Silicon(debugInfo)
-
-    silicon.parseCommandLine(args :+ "dummy-file-to-prevent-cli-parser-from-complaining-about-missing-file-name.silver")
-
-    silicon.config.initialize {
-      case _ =>
-        /* Ignore command-line errors, --help, --version and other non-positive
-         * results from Scallop.
-         * After initialized has been set to true, Silicon itself will not call
-         * config.initialize again.
-         */
-        silicon.config.initialized = true
-    }
-
-    silicon
-  }
-}
-
-class Silicon(private var debugInfo: Seq[(String, Any)] = Nil)
-      extends SilVerifier
-         with SiliconConstants
-         with Logging {
-
-  private type ST = MapBackedStore
-  private type H = ListBackedHeap
-  private type PC = MutableSetBackedPathConditions
-  private type S = DefaultState[ST, H]
-  private type C = DefaultContext[H]
-  private type V = DefaultVerifier[ST, H, PC, S]
-  private type Failure = SiliconFailure[ST, H, S]
-
-  private var _config: Config = _
-  final def config = _config
-
-  private sealed trait LifetimeState
-
-  private object LifetimeState {
-    object Instantiated extends LifetimeState
-    object Configured extends LifetimeState
-    object Started extends LifetimeState
-    object Running extends LifetimeState
-  }
-
-  private var lifetimeState: LifetimeState = LifetimeState.Instantiated
-  private var verifier: V = null
-
-  def this() = this(Nil)
-
-  def parseCommandLine(args: Seq[String]) {
-    assert(lifetimeState == LifetimeState.Instantiated, "Silicon can only be configured once")
-    lifetimeState = LifetimeState.Configured
-
-    _config = new Config(args)
-  }
-
-  def debugInfo(debugInfo: Seq[(String, Any)]) { this.debugInfo = debugInfo }
-
-  /** Start Silicon.
-    * Can throw a org.rogach.scallop.exceptions.ScallopResult if command-line
-    * parsing failed, or if --help or --version were supplied.
-    */
-  def start() {
-    assert(lifetimeState == LifetimeState.Configured,
-           "Silicon must be configured before it can be initialized, and it can only be initialized once")
-
-    lifetimeState = LifetimeState.Started
-
-    if (!_config.initialized) initializeLazyScallopConfig()
-        /* TODO: Hack! SIL's SilFrontend has a method initializeLazyScallopConfig()
-         *       that initialises the verifier's configuration. However, this
-         *       requires the verifier to inherit from SilFrontend, which is
-         *       not really meaningful.
-         *       The configuration logic should thus be refactored such that
-         *       a Verifier can be used without extending SilFrontend, while
-         *       still ensuring that, e.g., a config is not initialised twice,
-         *       and that a reasonable default handling of --version, --help
-         *       or --dependencies is can be shared.
-         */
-
-    setLogLevelsFromConfig()
-    verifier = createVerifier()
-
-    verifier.start()
-  }
-
-  /* TODO: Corresponds partially to code from SilFrontend. The design of command-line parsing should be improved.
-   * TODO: Would be nice if logger could be used instead of printHelp()ing to stdout.
-   */
-  protected def initializeLazyScallopConfig() {
-    _config.initialize {
-      case org.rogach.scallop.exceptions.Version =>
-        println(_config.builder.vers.get)
-        throw org.rogach.scallop.exceptions.Version
-      case ex: org.rogach.scallop.exceptions.Help =>
-        _config.printHelp()
-        throw ex
-      case ex: org.rogach.scallop.exceptions.ScallopException =>
-        println(SilCliOptionError(ex.message + ".").readableMessage)
-        _config.printHelp()
-        throw ex
-    }
-  }
-
-  /** Creates and sets up an instance of a [[viper.silicon.AbstractVerifier]], which can be used
-    * to verify elements of a SIL AST such as procedures or functions.
-    *
-    * @return A fully set up verifier, ready to be used.
-    */
-  private def createVerifier(): V = {
-    val bookkeeper = new Bookkeeper(config)
-    val decider = new DefaultDecider[ST, H, PC, S]()
-
-    val stateFormatter = new DefaultStateFormatter[ST, H, S](config)
-    val pathConditionFactory = new DefaultPathConditionsFactory()
-    val symbolConverter = new DefaultSymbolConvert()
-    val domainTranslator = new DefaultDomainsTranslator(symbolConverter)
-    val stateFactory = new DefaultStateFactory(decider.π _)
-
-    val dlb = FullPerm()
-
-    val heapCompressor= new DefaultHeapCompressor[ST, H, PC, S, C](decider, dlb, bookkeeper, stateFormatter, stateFactory)
-
-    decider.init(pathConditionFactory, heapCompressor, config, bookkeeper)
-           .map(err => throw new VerificationException(err)) /* TODO: Hack! See comment above. */
-
-    decider.start()
-
-    val preambleEmitter = new SMTLib2PreambleEmitter(decider.prover.asInstanceOf[silicon.decider.Z3ProverStdIO])
-    val sequencesEmitter = new DefaultSequencesEmitter(decider.prover, symbolConverter, preambleEmitter)
-    val setsEmitter = new DefaultSetsEmitter(decider.prover, symbolConverter, preambleEmitter)
-    val multisetsEmitter = new DefaultMultisetsEmitter(decider.prover, symbolConverter, preambleEmitter)
-    val domainsEmitter = new DefaultDomainsEmitter(domainTranslator, decider.prover, symbolConverter)
-
-    new DefaultVerifier[ST, H, PC, S](config, decider, stateFactory, symbolConverter, preambleEmitter,
-                                      sequencesEmitter, setsEmitter, multisetsEmitter, domainsEmitter,
-                                      stateFormatter, heapCompressor,
-                                      bookkeeper)
-  }
-
-  private def reset() {
-    assert(lifetimeState == LifetimeState.Started || lifetimeState == LifetimeState.Running,
-           "Silicon must be started before it can be reset")
-
-    verifier.reset()
-  }
-
-  def stop() {
-    verifier.stop()
-  }
-
-  /** Verifies a given SIL program and returns a sequence of verification errors.
-    *
-    * @param program The program to be verified.
-    * @return The verification result.
-    */
-  def verify(program: ast.Program): SilVerificationResult = {
-    lifetimeState match {
-      case LifetimeState.Instantiated => sys.error("Silicon hasn't been configured yet")
-      case LifetimeState.Configured => sys.error("Silicon hasn't been started yet")
-      case LifetimeState.Started => /* OK */
-      case LifetimeState.Running => reset()
-    }
-
-    lifetimeState = LifetimeState.Running
-
-    logger.info(s"$name started ${new SimpleDateFormat("yyyy-MM-dd HH:mm:ss z").format(System.currentTimeMillis())}")
-
-    config.inputFile = program.pos match {
-      case sp: ast.AbstractSourcePosition => Some(sp.file)
-      case _ => None
-    }
-
-    verifier.decider.prover.proverRunStarts()
-
-    val consistencyErrors = utils.consistency.check(program)
-
-    if (consistencyErrors.nonEmpty) {
-      SilFailure(consistencyErrors)
-    } else {
-      var result: Option[SilVerificationResult] = None
-      val executor = Executors.newSingleThreadExecutor()
-
-      val future = executor.submit(new Callable[List[Failure]] {
-        def call() = {
-          runVerifier(program)
-        }
-      })
-
-      try {
-        val failures =
-          if (config.timeout.get.getOrElse(0) == 0)
-            future.get()
-          else
-           future.get(config.timeout(), TimeUnit.SECONDS)
-
-        result = Some(convertFailures(failures))
-      } catch {
-        case VerificationException(error) =>
-          result = Some(SilFailure(error :: Nil))
-
-        case te: TimeoutException =>
-          result = Some(SilFailure(SilTimeoutOccurred(config.timeout(), "second(s)") :: Nil))
-
-        case ee: ExecutionException =>
-          /* If possible, report the real exception that has been wrapped in
-           * the ExecutionException. The wrapping is due to using a future.
-           */
-          val ex =
-            if (ee.getCause != null) ee.getCause
-            else ee
-
-          config.logLevel().toUpperCase match {
-            case "DEBUG" | "TRACE" | "ALL" => throw ex
-            case _ =>
-          }
-
-          result = Some(SilFailure(SilExceptionThrown(ex) :: Nil))
-
-        case ex: Exception =>
-          logger.debug(ex.toString + "\n" + ex.getStackTraceString)
-          result = Some(SilFailure(SilExceptionThrown(ex) :: Nil))
-      } finally {
-        /* http://docs.oracle.com/javase/7/docs/api/java/util/concurrent/ExecutorService.html */
-        executor.shutdown()
-        executor.shutdownNow()
-      }
-
-      assert(result.nonEmpty, "The result of the verification run wasn't stored appropriately")
-      result.get
-    }
-  }
-
-  private def runVerifier(program: ast.Program): List[Failure] = {
-    /* TODO:
-     *  - Since there doesn't seem to be a need for Success to carry a message,
-     *    the hierarchy should be changed s.t. it doesn't has that field any
-     *    more.
-     */
-
-    verifier.bookkeeper.branches = 1
-    verifier.bookkeeper.startTime = System.currentTimeMillis()
-
-    val results = verifier.verify(program)
-
-    verifier.bookkeeper.elapsedMillis = System.currentTimeMillis() - verifier.bookkeeper.startTime
-
-    var failures =
-      results.flatMap(r => r :: r.allPrevious)
-             .collect{ case f: Failure => f }
-
-    /* Removes results that have the same textual representation of their
-     * error message.
-     *
-     * TODO: This is not only ugly, and also should not be necessary. It seems
-     *       that malformed predicates are currently reported multiple times,
-     *       once for each fold/unfold and once when they are checked for
-     *       well-formedness.
-     */
-    failures = failures.reverse
-           .foldLeft((Set[String](), List[Failure]())){
-              case ((ss, rs), f: Failure) =>
-                if (ss.contains(f.message.readableMessage)) (ss, rs)
-                else (ss + f.message.readableMessage, f :: rs)
-              case ((ss, rs), r) => (ss, r :: rs)}
-           ._2
-
-    if (config.showStatistics.isDefined) {
-      val proverStats = verifier.decider.statistics()
-
-      verifier.bookkeeper.proverStatistics = proverStats
-      verifier.bookkeeper.errors = failures.length
-
-      config.showStatistics.get match {
-        case None =>
-
-        case Some((Config.Sink.Stdio, "")) =>
-          logger.info("")
-          logger.info(verifier.bookkeeper.toString)
-          logger.info("")
-
-        case Some((Config.Sink.File, path)) =>
-          silver.utility.Common.toFile(verifier.bookkeeper.toJson, new File(path))
-
-        case _ => /* Should never be reached if the arguments to showStatistics have been validated */
-      }
-    }
-
-    failures foreach (f => logFailure(f, s => logger.info(s)))
-
-    logger.info("\nVerification finished in %s with %s error(s)".format(
-        silicon.common.format.formatMillisReadably(verifier.bookkeeper.elapsedMillis),
-        failures.length))
-
-    failures
-  }
-
-  private def convertFailures(failures: List[Failure]): SilVerificationResult = {
-    failures match {
-      case Seq() => SilSuccess
-      case _ => SilFailure(failures map (_.message))
-    }
-  }
-
-  private def logFailure(failure: Failure, log: String => Unit) {
-    log("\n" + failure.message.readableMessage(withId = true, withPosition = true))
-  }
-
-  private def setLogLevelsFromConfig() {
-    val log4jlogger = org.apache.log4j.Logger.getLogger(this.getClass.getPackage.getName)
-    log4jlogger.setLevel(org.apache.log4j.Level.toLevel(config.logLevel()))
-
-    config.logger.foreach { case (loggerName, level) =>
-      val log4jlogger = org.apache.log4j.Logger.getLogger(loggerName)
-      log4jlogger.setLevel(org.apache.log4j.Level.toLevel(level))
-    }
-  }
-}
-
-
-/** TODO: Move configuration-related code into a dedicated file. */
-
-class Config(args: Seq[String]) extends SilFrontendConfig(args, "Silicon") {
-  import Config._
-
-  /* Argument converter */
-
-  private val statisticsSinkConverter = new ValueConverter[(Sink, String)] {
-    val stdioRegex = """(stdio)""".r
-    val fileRegex = """(file)=(.*)""".r
-
-    def parse(s: List[(String, List[String])]) = s match {
-      case (_, stdioRegex(_) :: Nil) :: Nil => Right(Some(Sink.Stdio, ""))
-
-      case (_, fileRegex(_, fileName) :: Nil) :: Nil =>
-        Right(Some(Sink.File, fileName))
-
-      case Nil => Right(None)
-      case _ => Left(s"Unexpected arguments")
-    }
-
-    val tag = scala.reflect.runtime.universe.typeTag[(Sink, String)]
-    val argType = org.rogach.scallop.ArgType.LIST
-  }
-
-  private val forwardArgumentsConverter = new ValueConverter[String] {
-    def parse(s: List[(String, List[String])]) = s match {
-      case (_, str :: Nil) :: Nil if str.head == '"' && str.last == '"' => Right(Some(str.substring(1, str.length - 1)))
-      case Nil => Right(None)
-      case _ => Left(s"Unexpected arguments")
-    }
-
-    val tag = scala.reflect.runtime.universe.typeTag[String]
-    val argType = org.rogach.scallop.ArgType.LIST
-  }
-
-  /* Command-line options */
-
-  val defaultRawStatisticsFile = "statistics.json"
-
-  private val rawShowStatistics = opt[(Sink, String)]("showStatistics",
-    descr = (  "Show some statistics about the verification. Options are "
-             + "'stdio' and 'file=<path\\to\\statistics.json>'"),
-    default = None,
-    noshort = true,
-    hidden = Silicon.hideInternalOptions
-  )(statisticsSinkConverter)
-
-  private lazy val defaultStatisticsFile = Paths.get(tempDirectory(), defaultRawStatisticsFile)
-
-  def showStatistics: ScallopOption[(Sink, String)] = rawShowStatistics map {
-    case (Sink.File, fileName) =>
-      val newFilename =
-        fileName.toLowerCase match {
-          case "$infile" =>
-            inputFile.map(f =>
-              common.io.makeFilenameUnique(f.toFile, Some(new File(tempDirectory())), Some("json")).toPath
-            ).getOrElse(defaultStatisticsFile)
-             .toString
-          case _ => fileName
-        }
-
-      (Sink.File, newFilename)
-    case other => other
-  }
-
-  val disableSubsumption = opt[Boolean]("disableSubsumption",
-    descr = "Don't add assumptions gained by verifying an assert statement",
-    default  = Some(false),
-    noshort = true,
-    hidden = Silicon.hideInternalOptions
-  )
-
-  val includeMembers = opt[String]("includeMembers",
-    descr = "Include members in verification (default: '*'). Wildcard characters are '?' and '*'. ",
-    default = Some(".*"),
-    noshort = true,
-    hidden = false
-  )(singleArgConverter[String](s => silicon.common.config.wildcardToRegex(s)))
-
-  val excludeMembers = opt[String]("excludeMembers",
-    descr = "Exclude members from verification (default: ''). Is applied after the include pattern.",
-    default = Some(""),
-    noshort = true,
-    hidden = false
-  )
-
-  val recursivePredicateUnfoldings = opt[Int]("recursivePredicateUnfoldings",
-    descr = (  "Evaluate n unfolding expressions in the body of predicates that (transitively) unfold "
-             + "other instances of themselves (default: 1)"),
-    default = Some(1),
-    noshort = true,
-    hidden = Silicon.hideInternalOptions
-  )
-
-  val disableFunctionApplicationCaching = opt[Boolean]("disableFunctionApplicationCaching",
-    descr = (  "Disable caching of evaluated function bodies and/or postconditions. "
-             + "Caching results in incompletenesses, but is usually faster."),
-    default = Some(false),
-    noshort = true,
-    hidden = Silicon.hideInternalOptions
-  )
-
-  val disableSnapshotCaching = opt[Boolean]("disableSnapshotCaching",
-    descr = (  "Disable caching of snapshot symbols. "
-             + "Caching reduces the number of symbols the prover has to work with."),
-    default = Some(false),
-    noshort = true,
-    hidden = Silicon.hideInternalOptions
-  )
-
-  val disableShortCircuitingEvaluations = opt[Boolean]("disableShortCircuitingEvaluations",
-    descr = (  "Disable short-circuiting evaluation of AND, OR. If disabled, "
-             + "evaluating e.g., i > 0 && f(i), will fail if f's precondition requires i > 0."),
-    default = Some(false),
-    noshort = true,
-    hidden = Silicon.hideInternalOptions
-  )
-
-  val logLevel = opt[String]("logLevel",
-    descr = "One of the log levels ALL, TRACE, DEBUG, INFO, WARN, ERROR, OFF (default: OFF)",
-    default = Some("OFF"),
-    noshort = true,
-    hidden = Silicon.hideInternalOptions
-  )(singleArgConverter(level => level.toUpperCase))
-
-  val logger = props[String]('L',
-    descr = "Set level of certain internal loggers",
-    keyName = "logger",
-    valueName = "level",
-    hidden = Silicon.hideInternalOptions)
-
-  val timeout = opt[Int]("timeout",
-    descr = ( "Time out after approx. n seconds. The timeout is for the whole verification, "
-            + "not per method or proof obligation (default: 0, i.e., no timeout)."),
-    default = Some(0),
-    noshort = true,
-    hidden = false
-  )
-
-  val tempDirectory = opt[String]("tempDirectory",
-    descr = "Path to which all temporary data will be written (default: ./tmp)",
-    default = Some("./tmp"),
-    noshort = true,
-    hidden = false
-  )
-
-  private val rawZ3Exe = opt[String]("z3Exe",
-    descr = (  "Z3 executable. The environment variable %s can also "
-             + "be used to specify the path of the executable.").format(Silicon.z3ExeEnvironmentVariable),
-    default = None,
-    noshort = true,
-    hidden = false
-  )
-
-  lazy val z3Exe: String = {
-    val isWindows = System.getProperty("os.name").toLowerCase.startsWith("windows")
-
-    rawZ3Exe.get.getOrElse(envOrNone(Silicon.z3ExeEnvironmentVariable)
-                .getOrElse("z3" + (if (isWindows) ".exe" else "")))
-  }
-
-  val defaultRawZ3LogFile = "logfile.smt2"
-
-  private val rawZ3LogFile = opt[ConfigValue[String]]("z3LogFile",
-    descr = s"Log file containing the interaction with Z3 (default: <tempDirectory>/$defaultRawZ3LogFile)",
-    default = Some(DefaultValue(defaultRawZ3LogFile)),
-    noshort = true,
-    hidden = false
-  )(singleArgConverter[ConfigValue[String]](s => UserValue(s)))
-
-  /* NOTE: You most likely want to call z3LogFile instead of reading inputFile */
-  var inputFile: Option[Path] = None
-
-  private lazy val defaultZ3LogFile = Paths.get(tempDirectory(), defaultRawZ3LogFile)
-
-  def z3LogFile: Path = rawZ3LogFile() match {
-    case UserValue(logfile) =>
-      logfile.toLowerCase match {
-        case "$infile" =>
-          inputFile.map(f =>
-            common.io.makeFilenameUnique(f.toFile, Some(new File(tempDirectory())), Some("smt2")).toPath
-          ).getOrElse(defaultZ3LogFile)
-        case _ =>
-          Paths.get(logfile)
-      }
-
-    case DefaultValue(logfile) =>
-      defaultZ3LogFile
-  }
-
-  val z3Args = opt[String]("z3Args",
-    descr = (  "Command-line arguments which should be forwarded to Z3. "
-             + "The expected format is \"<opt> <opt> ... <opt>\", including the quotation marks."),
-    default = None,
-    noshort = true,
-    hidden = false
-  )(forwardArgumentsConverter)
-
-  val z3ConfigArgs = opt[String]("z3ConfigArgs",
-    descr = (  "Configuration options which should be forwarded to Z3. "
-             + "The expected format is \"<key>=<val> <key>=<val> ... <key>=<val>\", "
-             + "including the quotation marks. "
-             + "The configuration options given here will override those from Silicon's Z3 preamble."),
-    default = None,
-    noshort = true,
-    hidden = false
-  )(forwardArgumentsConverter)
-
-  /* Option validation */
-
-<<<<<<< HEAD
-  val maxHeuristicsDepth = opt[Int]("maxHeuristicsDepth",
-    descr = "Maximal number of nested heuristics applications (default: 3)",
-    default = Some(3),
-    noshort = true,
-    hidden = Silicon.hideInternalOptions
-  )
-
-  validateOpt(timeout){
-=======
-  validateOpt(timeout) {
->>>>>>> df09ac73
-    case Some(n) if n < 0 => Left(s"Timeout must be non-negative, but $n was provided")
-    case _ => Right(Unit)
-  }
-}
-
-object Config {
-  sealed abstract class ConfigValue[T] {
-    def value: T
-
-    def orElse(f: T => T) = this match {
-      case UserValue(v) => v
-      case DefaultValue(v) => f(v)
-    }
-  }
-
-  case class DefaultValue[T](value: T) extends ConfigValue[T]
-  case class UserValue[T](value: T) extends ConfigValue[T]
-
-  sealed trait Sink
-  object Sink {
-    case object Stdio extends Sink
-    case object File extends Sink
-  }
-}
-
-class SiliconFrontend extends SilFrontend {
-  private var siliconInstance: Silicon = _
-
-  def createVerifier(fullCmd: String) = {
-    siliconInstance = new Silicon(Seq("args" -> fullCmd))
-
-    siliconInstance
-  }
-
-  def configureVerifier(args: Seq[String]) = {
-    siliconInstance.parseCommandLine(args)
-    siliconInstance.start()
-
-    siliconInstance.config
-  }
-}
-
-object SiliconRunner extends SiliconFrontend {
-  def main(args: Array[String]) {
-    try {
-      execute(args)
-    } catch {
-      case ex: org.rogach.scallop.exceptions.ScallopResult =>
-        /* Can be raised by Silicon.initializeLazyScallopConfig, should have been handled there already. */
-    }
-  }
-}
+/*
+ * This Source Code Form is subject to the terms of the Mozilla Public
+ * License, v. 2.0. If a copy of the MPL was not distributed with this
+ * file, You can obtain one at http://mozilla.org/MPL/2.0/.
+ */
+
+package viper
+package silicon
+
+import java.text.SimpleDateFormat
+import java.io.File
+import java.nio.file.{Path, Paths}
+import java.util.concurrent.{ExecutionException, Callable, Executors, TimeUnit, TimeoutException}
+import scala.language.postfixOps
+import scala.util.Properties.envOrNone
+import com.weiglewilczek.slf4s.Logging
+import org.rogach.scallop.{Subcommand, ScallopOption, ValueConverter, singleArgConverter}
+import silver.ast
+import silver.verifier.{Verifier => SilVerifier, VerificationResult => SilVerificationResult,
+    Success => SilSuccess, Failure => SilFailure, DefaultDependency => SilDefaultDependency,
+    TimeoutOccurred => SilTimeoutOccurred, CliOptionError => SilCliOptionError,
+    AbortedExceptionally => SilExceptionThrown}
+import silver.frontend.{SilFrontend, SilFrontendConfig}
+import interfaces.{Failure => SiliconFailure}
+import state.terms.FullPerm
+import state.{MapBackedStore, DefaultHeapCompressor, ListBackedHeap, MutableSetBackedPathConditions,
+    DefaultState, DefaultStateFactory, DefaultPathConditionsFactory, DefaultSymbolConvert, DefaultContext}
+import decider.{SMTLib2PreambleEmitter, DefaultDecider}
+import reporting.{VerificationException, Bookkeeper}
+import supporters.{DefaultSetsEmitter, DefaultDomainsEmitter, DefaultDomainsTranslator, DefaultMultisetsEmitter,
+    DefaultSequencesEmitter, MagicWandSupporter}
+
+/* TODO: The way in which class Silicon initialises and starts various components needs refactoring.
+ *       For example, the way in which DependencyNotFoundErrors are handled.
+ */
+
+/* TODO: Can the internal error reporting (Failure, Success) be simplified? Keep in mind that Silicon should
+ *       continue if a pure assertion didn't hold.
+ */
+
+trait SiliconConstants {
+  val name = brandingData.sbtProjectName
+  val version = s"${brandingData.sbtProjectVersion} (${brandingData.hgid.version})"
+  val buildVersion = s"${brandingData.sbtProjectVersion} ${brandingData.hgid.version} ${brandingData.hgid.branch} ${brandingData.buildDate}"
+  val copyright = "(c) Copyright ETH Zurich 2012 - 2015"
+  val z3ExeEnvironmentVariable = "Z3_EXE"
+  val expectedZ3Version = "4.3.2"
+  val dependencies = Seq(SilDefaultDependency("Z3", expectedZ3Version, "http://z3.codeplex.com/"))
+}
+
+object Silicon extends SiliconConstants {
+  val hideInternalOptions = true
+
+  def optionsFromScalaTestConfigMap(configMap: collection.Map[String, Any]): Seq[String] =
+    configMap.flatMap {
+      case (k, v) =>
+        if (k.head.isUpper) {
+          Seq(s"-$k=$v")
+        } else {
+          val kStr = s"--$k"
+          val vStr = v.toString
+
+          vStr.toLowerCase match {
+            case "true" | "false" => Seq(kStr)
+            case _ => Seq(kStr, vStr)
+          }
+        }
+    }.toSeq
+
+  def fromPartialCommandLineArguments(args: Seq[String], debugInfo: Seq[(String, Any)] = Nil): Silicon = {
+    val silicon = new Silicon(debugInfo)
+
+    silicon.parseCommandLine(args :+ "dummy-file-to-prevent-cli-parser-from-complaining-about-missing-file-name.silver")
+
+    silicon.config.initialize {
+      case _ =>
+        /* Ignore command-line errors, --help, --version and other non-positive
+         * results from Scallop.
+         * After initialized has been set to true, Silicon itself will not call
+         * config.initialize again.
+         */
+        silicon.config.initialized = true
+    }
+
+    silicon
+  }
+}
+
+class Silicon(private var debugInfo: Seq[(String, Any)] = Nil)
+      extends SilVerifier
+         with SiliconConstants
+         with Logging {
+
+  private type ST = MapBackedStore
+  private type H = ListBackedHeap
+  private type PC = MutableSetBackedPathConditions
+  private type S = DefaultState[ST, H]
+  private type C = DefaultContext[H]
+  private type V = DefaultVerifier[ST, H, PC, S]
+  private type Failure = SiliconFailure[ST, H, S]
+
+  private var _config: Config = _
+  final def config = _config
+
+  private sealed trait LifetimeState
+
+  private object LifetimeState {
+    object Instantiated extends LifetimeState
+    object Configured extends LifetimeState
+    object Started extends LifetimeState
+    object Running extends LifetimeState
+  }
+
+  private var lifetimeState: LifetimeState = LifetimeState.Instantiated
+  private var verifier: V = null
+
+  def this() = this(Nil)
+
+  def parseCommandLine(args: Seq[String]) {
+    assert(lifetimeState == LifetimeState.Instantiated, "Silicon can only be configured once")
+    lifetimeState = LifetimeState.Configured
+
+    _config = new Config(args)
+  }
+
+  def debugInfo(debugInfo: Seq[(String, Any)]) { this.debugInfo = debugInfo }
+
+  /** Start Silicon.
+    * Can throw a org.rogach.scallop.exceptions.ScallopResult if command-line
+    * parsing failed, or if --help or --version were supplied.
+    */
+  def start() {
+    assert(lifetimeState == LifetimeState.Configured,
+           "Silicon must be configured before it can be initialized, and it can only be initialized once")
+
+    lifetimeState = LifetimeState.Started
+
+    if (!_config.initialized) initializeLazyScallopConfig()
+        /* TODO: Hack! SIL's SilFrontend has a method initializeLazyScallopConfig()
+         *       that initialises the verifier's configuration. However, this
+         *       requires the verifier to inherit from SilFrontend, which is
+         *       not really meaningful.
+         *       The configuration logic should thus be refactored such that
+         *       a Verifier can be used without extending SilFrontend, while
+         *       still ensuring that, e.g., a config is not initialised twice,
+         *       and that a reasonable default handling of --version, --help
+         *       or --dependencies is can be shared.
+         */
+
+    setLogLevelsFromConfig()
+    verifier = createVerifier()
+
+    verifier.start()
+  }
+
+  /* TODO: Corresponds partially to code from SilFrontend. The design of command-line parsing should be improved.
+   * TODO: Would be nice if logger could be used instead of printHelp()ing to stdout.
+   */
+  protected def initializeLazyScallopConfig() {
+    _config.initialize {
+      case org.rogach.scallop.exceptions.Version =>
+        println(_config.builder.vers.get)
+        throw org.rogach.scallop.exceptions.Version
+      case ex: org.rogach.scallop.exceptions.Help =>
+        _config.printHelp()
+        throw ex
+      case ex: org.rogach.scallop.exceptions.ScallopException =>
+        println(SilCliOptionError(ex.message + ".").readableMessage)
+        _config.printHelp()
+        throw ex
+    }
+  }
+
+  /** Creates and sets up an instance of a [[viper.silicon.AbstractVerifier]], which can be used
+    * to verify elements of a SIL AST such as procedures or functions.
+    *
+    * @return A fully set up verifier, ready to be used.
+    */
+  private def createVerifier(): V = {
+    val bookkeeper = new Bookkeeper(config)
+    val decider = new DefaultDecider[ST, H, PC, S]()
+
+    val stateFormatter = new DefaultStateFormatter[ST, H, S](config)
+    val pathConditionFactory = new DefaultPathConditionsFactory()
+    val symbolConverter = new DefaultSymbolConvert()
+    val domainTranslator = new DefaultDomainsTranslator(symbolConverter)
+    val stateFactory = new DefaultStateFactory(decider.π _)
+
+    val dlb = FullPerm()
+
+    val heapCompressor= new DefaultHeapCompressor[ST, H, PC, S, C](decider, dlb, bookkeeper, stateFormatter, stateFactory)
+
+    decider.init(pathConditionFactory, heapCompressor, config, bookkeeper)
+           .map(err => throw new VerificationException(err)) /* TODO: Hack! See comment above. */
+
+    decider.start()
+
+    val preambleEmitter = new SMTLib2PreambleEmitter(decider.prover.asInstanceOf[silicon.decider.Z3ProverStdIO])
+    val sequencesEmitter = new DefaultSequencesEmitter(decider.prover, symbolConverter, preambleEmitter)
+    val setsEmitter = new DefaultSetsEmitter(decider.prover, symbolConverter, preambleEmitter)
+    val multisetsEmitter = new DefaultMultisetsEmitter(decider.prover, symbolConverter, preambleEmitter)
+    val domainsEmitter = new DefaultDomainsEmitter(domainTranslator, decider.prover, symbolConverter)
+
+    new DefaultVerifier[ST, H, PC, S](config, decider, stateFactory, symbolConverter, preambleEmitter,
+                                      sequencesEmitter, setsEmitter, multisetsEmitter, domainsEmitter,
+                                      stateFormatter, heapCompressor,
+                                      bookkeeper)
+  }
+
+  private def reset() {
+    assert(lifetimeState == LifetimeState.Started || lifetimeState == LifetimeState.Running,
+           "Silicon must be started before it can be reset")
+
+    verifier.reset()
+  }
+
+  def stop() {
+    verifier.stop()
+  }
+
+  /** Verifies a given SIL program and returns a sequence of verification errors.
+    *
+    * @param program The program to be verified.
+    * @return The verification result.
+    */
+  def verify(program: ast.Program): SilVerificationResult = {
+    lifetimeState match {
+      case LifetimeState.Instantiated => sys.error("Silicon hasn't been configured yet")
+      case LifetimeState.Configured => sys.error("Silicon hasn't been started yet")
+      case LifetimeState.Started => /* OK */
+      case LifetimeState.Running => reset()
+    }
+
+    lifetimeState = LifetimeState.Running
+
+    logger.info(s"$name started ${new SimpleDateFormat("yyyy-MM-dd HH:mm:ss z").format(System.currentTimeMillis())}")
+
+    config.inputFile = program.pos match {
+      case sp: ast.AbstractSourcePosition => Some(sp.file)
+      case _ => None
+    }
+
+    verifier.decider.prover.proverRunStarts()
+
+    val consistencyErrors = utils.consistency.check(program)
+
+    if (consistencyErrors.nonEmpty) {
+      SilFailure(consistencyErrors)
+    } else {
+      var result: Option[SilVerificationResult] = None
+      val executor = Executors.newSingleThreadExecutor()
+
+      val future = executor.submit(new Callable[List[Failure]] {
+        def call() = {
+          runVerifier(program)
+        }
+      })
+
+      try {
+        val failures =
+          if (config.timeout.get.getOrElse(0) == 0)
+            future.get()
+          else
+           future.get(config.timeout(), TimeUnit.SECONDS)
+
+        result = Some(convertFailures(failures))
+      } catch {
+        case VerificationException(error) =>
+          result = Some(SilFailure(error :: Nil))
+
+        case te: TimeoutException =>
+          result = Some(SilFailure(SilTimeoutOccurred(config.timeout(), "second(s)") :: Nil))
+
+        case ee: ExecutionException =>
+          /* If possible, report the real exception that has been wrapped in
+           * the ExecutionException. The wrapping is due to using a future.
+           */
+          val ex =
+            if (ee.getCause != null) ee.getCause
+            else ee
+
+          config.logLevel().toUpperCase match {
+            case "DEBUG" | "TRACE" | "ALL" => throw ex
+            case _ =>
+          }
+
+          result = Some(SilFailure(SilExceptionThrown(ex) :: Nil))
+
+        case ex: Exception =>
+          logger.debug(ex.toString + "\n" + ex.getStackTraceString)
+          result = Some(SilFailure(SilExceptionThrown(ex) :: Nil))
+      } finally {
+        /* http://docs.oracle.com/javase/7/docs/api/java/util/concurrent/ExecutorService.html */
+        executor.shutdown()
+        executor.shutdownNow()
+      }
+
+      assert(result.nonEmpty, "The result of the verification run wasn't stored appropriately")
+      result.get
+    }
+  }
+
+  private def runVerifier(program: ast.Program): List[Failure] = {
+    /* TODO:
+     *  - Since there doesn't seem to be a need for Success to carry a message,
+     *    the hierarchy should be changed s.t. it doesn't has that field any
+     *    more.
+     */
+
+    verifier.bookkeeper.branches = 1
+    verifier.bookkeeper.startTime = System.currentTimeMillis()
+
+    val results = verifier.verify(program)
+
+    verifier.bookkeeper.elapsedMillis = System.currentTimeMillis() - verifier.bookkeeper.startTime
+
+    var failures =
+      results.flatMap(r => r :: r.allPrevious)
+             .collect{ case f: Failure => f }
+
+    /* Removes results that have the same textual representation of their
+     * error message.
+     *
+     * TODO: This is not only ugly, and also should not be necessary. It seems
+     *       that malformed predicates are currently reported multiple times,
+     *       once for each fold/unfold and once when they are checked for
+     *       well-formedness.
+     */
+    failures = failures.reverse
+           .foldLeft((Set[String](), List[Failure]())){
+              case ((ss, rs), f: Failure) =>
+                if (ss.contains(f.message.readableMessage)) (ss, rs)
+                else (ss + f.message.readableMessage, f :: rs)
+              case ((ss, rs), r) => (ss, r :: rs)}
+           ._2
+
+    if (config.showStatistics.isDefined) {
+      val proverStats = verifier.decider.statistics()
+
+      verifier.bookkeeper.proverStatistics = proverStats
+      verifier.bookkeeper.errors = failures.length
+
+      config.showStatistics.get match {
+        case None =>
+
+        case Some((Config.Sink.Stdio, "")) =>
+          logger.info("")
+          logger.info(verifier.bookkeeper.toString)
+          logger.info("")
+
+        case Some((Config.Sink.File, path)) =>
+          silver.utility.Common.toFile(verifier.bookkeeper.toJson, new File(path))
+
+        case _ => /* Should never be reached if the arguments to showStatistics have been validated */
+      }
+    }
+
+    failures foreach (f => logFailure(f, s => logger.info(s)))
+
+    logger.info("\nVerification finished in %s with %s error(s)".format(
+        silicon.common.format.formatMillisReadably(verifier.bookkeeper.elapsedMillis),
+        failures.length))
+
+    failures
+  }
+
+  private def convertFailures(failures: List[Failure]): SilVerificationResult = {
+    failures match {
+      case Seq() => SilSuccess
+      case _ => SilFailure(failures map (_.message))
+    }
+  }
+
+  private def logFailure(failure: Failure, log: String => Unit) {
+    log("\n" + failure.message.readableMessage(withId = true, withPosition = true))
+  }
+
+  private def setLogLevelsFromConfig() {
+    val log4jlogger = org.apache.log4j.Logger.getLogger(this.getClass.getPackage.getName)
+    log4jlogger.setLevel(org.apache.log4j.Level.toLevel(config.logLevel()))
+
+    config.logger.foreach { case (loggerName, level) =>
+      val log4jlogger = org.apache.log4j.Logger.getLogger(loggerName)
+      log4jlogger.setLevel(org.apache.log4j.Level.toLevel(level))
+    }
+  }
+}
+
+
+/** TODO: Move configuration-related code into a dedicated file. */
+
+class Config(args: Seq[String]) extends SilFrontendConfig(args, "Silicon") {
+  import Config._
+
+  /* Argument converter */
+
+  private val statisticsSinkConverter = new ValueConverter[(Sink, String)] {
+    val stdioRegex = """(stdio)""".r
+    val fileRegex = """(file)=(.*)""".r
+
+    def parse(s: List[(String, List[String])]) = s match {
+      case (_, stdioRegex(_) :: Nil) :: Nil => Right(Some(Sink.Stdio, ""))
+
+      case (_, fileRegex(_, fileName) :: Nil) :: Nil =>
+        Right(Some(Sink.File, fileName))
+
+      case Nil => Right(None)
+      case _ => Left(s"Unexpected arguments")
+    }
+
+    val tag = scala.reflect.runtime.universe.typeTag[(Sink, String)]
+    val argType = org.rogach.scallop.ArgType.LIST
+  }
+
+  private val forwardArgumentsConverter = new ValueConverter[String] {
+    def parse(s: List[(String, List[String])]) = s match {
+      case (_, str :: Nil) :: Nil if str.head == '"' && str.last == '"' => Right(Some(str.substring(1, str.length - 1)))
+      case Nil => Right(None)
+      case _ => Left(s"Unexpected arguments")
+    }
+
+    val tag = scala.reflect.runtime.universe.typeTag[String]
+    val argType = org.rogach.scallop.ArgType.LIST
+  }
+
+  /* Command-line options */
+
+  val defaultRawStatisticsFile = "statistics.json"
+
+  private val rawShowStatistics = opt[(Sink, String)]("showStatistics",
+    descr = (  "Show some statistics about the verification. Options are "
+             + "'stdio' and 'file=<path\\to\\statistics.json>'"),
+    default = None,
+    noshort = true,
+    hidden = Silicon.hideInternalOptions
+  )(statisticsSinkConverter)
+
+  private lazy val defaultStatisticsFile = Paths.get(tempDirectory(), defaultRawStatisticsFile)
+
+  def showStatistics: ScallopOption[(Sink, String)] = rawShowStatistics map {
+    case (Sink.File, fileName) =>
+      val newFilename =
+        fileName.toLowerCase match {
+          case "$infile" =>
+            inputFile.map(f =>
+              common.io.makeFilenameUnique(f.toFile, Some(new File(tempDirectory())), Some("json")).toPath
+            ).getOrElse(defaultStatisticsFile)
+             .toString
+          case _ => fileName
+        }
+
+      (Sink.File, newFilename)
+    case other => other
+  }
+
+  val disableSubsumption = opt[Boolean]("disableSubsumption",
+    descr = "Don't add assumptions gained by verifying an assert statement",
+    default  = Some(false),
+    noshort = true,
+    hidden = Silicon.hideInternalOptions
+  )
+
+  val includeMembers = opt[String]("includeMembers",
+    descr = "Include members in verification (default: '*'). Wildcard characters are '?' and '*'. ",
+    default = Some(".*"),
+    noshort = true,
+    hidden = false
+  )(singleArgConverter[String](s => silicon.common.config.wildcardToRegex(s)))
+
+  val excludeMembers = opt[String]("excludeMembers",
+    descr = "Exclude members from verification (default: ''). Is applied after the include pattern.",
+    default = Some(""),
+    noshort = true,
+    hidden = false
+  )
+
+  val recursivePredicateUnfoldings = opt[Int]("recursivePredicateUnfoldings",
+    descr = (  "Evaluate n unfolding expressions in the body of predicates that (transitively) unfold "
+             + "other instances of themselves (default: 1)"),
+    default = Some(1),
+    noshort = true,
+    hidden = Silicon.hideInternalOptions
+  )
+
+  val disableFunctionApplicationCaching = opt[Boolean]("disableFunctionApplicationCaching",
+    descr = (  "Disable caching of evaluated function bodies and/or postconditions. "
+             + "Caching results in incompletenesses, but is usually faster."),
+    default = Some(false),
+    noshort = true,
+    hidden = Silicon.hideInternalOptions
+  )
+
+  val disableSnapshotCaching = opt[Boolean]("disableSnapshotCaching",
+    descr = (  "Disable caching of snapshot symbols. "
+             + "Caching reduces the number of symbols the prover has to work with."),
+    default = Some(false),
+    noshort = true,
+    hidden = Silicon.hideInternalOptions
+  )
+
+  val disableShortCircuitingEvaluations = opt[Boolean]("disableShortCircuitingEvaluations",
+    descr = (  "Disable short-circuiting evaluation of AND, OR. If disabled, "
+             + "evaluating e.g., i > 0 && f(i), will fail if f's precondition requires i > 0."),
+    default = Some(false),
+    noshort = true,
+    hidden = Silicon.hideInternalOptions
+  )
+
+  val logLevel = opt[String]("logLevel",
+    descr = "One of the log levels ALL, TRACE, DEBUG, INFO, WARN, ERROR, OFF (default: OFF)",
+    default = Some("OFF"),
+    noshort = true,
+    hidden = Silicon.hideInternalOptions
+  )(singleArgConverter(level => level.toUpperCase))
+
+  val logger = props[String]('L',
+    descr = "Set level of certain internal loggers",
+    keyName = "logger",
+    valueName = "level",
+    hidden = Silicon.hideInternalOptions)
+
+  val timeout = opt[Int]("timeout",
+    descr = ( "Time out after approx. n seconds. The timeout is for the whole verification, "
+            + "not per method or proof obligation (default: 0, i.e., no timeout)."),
+    default = Some(0),
+    noshort = true,
+    hidden = false
+  )
+
+  val tempDirectory = opt[String]("tempDirectory",
+    descr = "Path to which all temporary data will be written (default: ./tmp)",
+    default = Some("./tmp"),
+    noshort = true,
+    hidden = false
+  )
+
+  private val rawZ3Exe = opt[String]("z3Exe",
+    descr = (  "Z3 executable. The environment variable %s can also "
+             + "be used to specify the path of the executable.").format(Silicon.z3ExeEnvironmentVariable),
+    default = None,
+    noshort = true,
+    hidden = false
+  )
+
+  lazy val z3Exe: String = {
+    val isWindows = System.getProperty("os.name").toLowerCase.startsWith("windows")
+
+    rawZ3Exe.get.getOrElse(envOrNone(Silicon.z3ExeEnvironmentVariable)
+                .getOrElse("z3" + (if (isWindows) ".exe" else "")))
+  }
+
+  val defaultRawZ3LogFile = "logfile.smt2"
+
+  private val rawZ3LogFile = opt[ConfigValue[String]]("z3LogFile",
+    descr = s"Log file containing the interaction with Z3 (default: <tempDirectory>/$defaultRawZ3LogFile)",
+    default = Some(DefaultValue(defaultRawZ3LogFile)),
+    noshort = true,
+    hidden = false
+  )(singleArgConverter[ConfigValue[String]](s => UserValue(s)))
+
+  /* NOTE: You most likely want to call z3LogFile instead of reading inputFile */
+  var inputFile: Option[Path] = None
+
+  private lazy val defaultZ3LogFile = Paths.get(tempDirectory(), defaultRawZ3LogFile)
+
+  def z3LogFile: Path = rawZ3LogFile() match {
+    case UserValue(logfile) =>
+      logfile.toLowerCase match {
+        case "$infile" =>
+          inputFile.map(f =>
+            common.io.makeFilenameUnique(f.toFile, Some(new File(tempDirectory())), Some("smt2")).toPath
+          ).getOrElse(defaultZ3LogFile)
+        case _ =>
+          Paths.get(logfile)
+      }
+
+    case DefaultValue(logfile) =>
+      defaultZ3LogFile
+  }
+
+  val z3Args = opt[String]("z3Args",
+    descr = (  "Command-line arguments which should be forwarded to Z3. "
+             + "The expected format is \"<opt> <opt> ... <opt>\", including the quotation marks."),
+    default = None,
+    noshort = true,
+    hidden = false
+  )(forwardArgumentsConverter)
+
+  val z3ConfigArgs = opt[String]("z3ConfigArgs",
+    descr = (  "Configuration options which should be forwarded to Z3. "
+             + "The expected format is \"<key>=<val> <key>=<val> ... <key>=<val>\", "
+             + "including the quotation marks. "
+             + "The configuration options given here will override those from Silicon's Z3 preamble."),
+    default = None,
+    noshort = true,
+    hidden = false
+  )(forwardArgumentsConverter)
+  
+  val maxHeuristicsDepth = opt[Int]("maxHeuristicsDepth",
+    descr = "Maximal number of nested heuristics applications (default: 3)",
+    default = Some(3),
+    noshort = true,
+    hidden = Silicon.hideInternalOptions
+  )
+
+  /* Option validation */
+
+  validateOpt(timeout) {
+    case Some(n) if n < 0 => Left(s"Timeout must be non-negative, but $n was provided")
+    case _ => Right(Unit)
+  }
+}
+
+object Config {
+  sealed abstract class ConfigValue[T] {
+    def value: T
+
+    def orElse(f: T => T) = this match {
+      case UserValue(v) => v
+      case DefaultValue(v) => f(v)
+    }
+  }
+
+  case class DefaultValue[T](value: T) extends ConfigValue[T]
+  case class UserValue[T](value: T) extends ConfigValue[T]
+
+  sealed trait Sink
+  object Sink {
+    case object Stdio extends Sink
+    case object File extends Sink
+  }
+}
+
+class SiliconFrontend extends SilFrontend {
+  private var siliconInstance: Silicon = _
+
+  def createVerifier(fullCmd: String) = {
+    siliconInstance = new Silicon(Seq("args" -> fullCmd))
+
+    siliconInstance
+  }
+
+  def configureVerifier(args: Seq[String]) = {
+    siliconInstance.parseCommandLine(args)
+    siliconInstance.start()
+
+    siliconInstance.config
+  }
+}
+
+object SiliconRunner extends SiliconFrontend {
+  def main(args: Array[String]) {
+    try {
+      execute(args)
+    } catch {
+      case ex: org.rogach.scallop.exceptions.ScallopResult =>
+        /* Can be raised by Silicon.initializeLazyScallopConfig, should have been handled there already. */
+    }
+  }
+}