--- conflicted
+++ resolved
@@ -1,102 +1,33 @@
-@echo off
-
-set CURR_DIR=%cd%
-set BASE_DIR=%~dp0
-
-<<<<<<< HEAD
-set FWD_ARGS=%*
-
-REM ======== Path-independent configuration ========
-
-
-REM SVER = significant version (Scala versions might not be byte-code compatible)
-REM RVER = revision version (should be byte-code compatible)
-set SCALA_SVER=2.10
-set SCALA_RVER=%SCALA_SVER%.3
-set SILICON_VERSION=0.1-SNAPSHOT
-set SILICON_MAIN=viper.silicon.SiliconRunner
-
-REM ======== Path-dependent configuration ========
-
-set JAVA_EXE=java
-
-set LIBS_DIR=%BASE_DIR%\lib
-
-set IVY_CACHE=%USERPROFILE%\.ivy2\cache
-if not exist %IVY_CACHE% (
-	echo Local Ivy cache not found at %IVY_CACHE%.
-  echo Silicon tries to find jar-dependencies there.
-	goto :EXIT_WITH_ERROR
-)
-
-set SBT_HOME=%USERPROFILE%\.sbt
-if not exist %SBT_HOME% (
-	echo Sbt's home directory could not be found %SBT_HOME%.
-  echo Silicon tries to find Scala's core libraries there.
-	goto :EXIT_WITH_ERROR
-)
-
-REM Set classpath elements
-
-REM Scala
-set __CP.SCALA_LIB="%SBT_HOME%\boot\scala-%SCALA_RVER%\lib\scala-library.jar"
-set __CP.SCALA_REF="%SBT_HOME%\boot\scala-%SCALA_RVER%\lib\scala-reflect.jar"
-REM Silicon
-set __CP.SILICON_COMMON=%BASE_DIR%\common\target\scala-%SCALA_SVER%\silicon-quantified-permissions-common_%SCALA_SVER%-%SILICON_VERSION%.jar
-set __CP.SILICON_JAR=%BASE_DIR%\target\scala-%SCALA_SVER%\silicon-quantified-permissions_%SCALA_SVER%-%SILICON_VERSION%.jar
-)
-REM Silicon's dependencies
-set __CP.SCALLOP_LIB="%IVY_CACHE%\org.rogach\scallop_%SCALA_SVER%\jars\scallop_%SCALA_SVER%-0.9.4.jar"
-set __CP.SLF4S=%IVY_CACHE%\com.weiglewilczek.slf4s\slf4s_2.9.1\jars\slf4s_2.9.1-1.0.7.jar
-set __CP.SLF4J_API=%IVY_CACHE%\org.slf4j\slf4j-api\jars\slf4j-api-1.6.4.jar
-set __CP.SLF4J_WRAPPER=%IVY_CACHE%\org.slf4j\slf4j-log4j12\jars\slf4j-log4j12-1.6.4.jar
-set __CP.LOG4J=%IVY_CACHE%\log4j\log4j\bundles\log4j-1.2.16.jar
-REM Silver and its additional dependencies
-set __CP.SILVER="%BASE_DIR%..\silver\target\scala-%SCALA_SVER%\classes"
-set __CP.KIAMA_LIB="%IVY_CACHE%\com.googlecode.kiama\kiama_%SCALA_SVER%\jars\kiama_%SCALA_SVER%-1.5.1.jar"
-set __CP.JGRAPH_LIB="%IVY_CACHE%\org.jgrapht\jgrapht-jdk1.5\jars\jgrapht-jdk1.5-0.7.3.jar"
-
-REM Assemble classpath and check if all classpath elements exist
-
-set CP=
-for /f "tokens=2* delims=.=" %%A in ('set __CP.') do (
-	if not exist %%B (
-		echo Error: %%B does not exist.
-		echo Run 'sbt package' in %BASE_DIR%. This should download all dependencies and compile and package Silicon.
-		goto :EXIT_WITH_ERROR
-	) else (
-		if !CP!.==. (
-			set CP=%%B
-		) else (
-			set CP=!CP!;%%B
-		)
-=======
-:: switch to repository root to check for classpath file and possibly call sbt.
-cd %BASE_DIR%
-
-:: Only call sbt if the classpath file is missing.
-if not exist silicon_classpath.txt (
-	rem Read all lines of the sbt runtime classpath output and parse it against the regex supplied to findstr.
-	rem The regex looks for lines not starting with '[' and ending in '.jar' as the classpath usually does
-	rem (and log lines don't, since they are prefixed with [LOGLEVEL]).
-	echo Generating missing silicon_classpath.txt file from sbt classpath
-	for /f "tokens=*" %%i in ('sbt "export runtime:dependencyClasspath" ^| findstr "[^\[].*\.jar$"') do (
-		echo |set /p=%%i > silicon_classpath.txt
->>>>>>> e0a583e1
-	)
-)
-
-:: Read classpath file in rather cumbersome way to avoid the 1024 character buffer limit.
-:: Note: this solutions breaks, once the classpath is longer than 8192 characters!
-for /f "delims=" %%x in (silicon_classpath.txt) do set CP=%%x
-
-:: switch back to original directory
-cd %CURR_DIR%
-
-set JAVA_EXE=java
-set JVM_OPTS=-Dlog4j.configuration=file:"%BASE_DIR%\src\test\resources\log4j.properties" -Xss16m -Dfile.encoding=UTF-8
-set SILICON_MAIN=viper.silicon.SiliconRunner
-set FWD_ARGS= %*
-set CMD=%JAVA_EXE% %JVM_OPTS% -cp "%CP%" %SILICON_MAIN% %FWD_ARGS%
-
-call %CMD%
+@echo off
+
+set CURR_DIR=%cd%
+set BASE_DIR=%~dp0
+
+:: switch to repository root to check for classpath file and possibly call sbt.
+cd %BASE_DIR%
+
+:: Only call sbt if the classpath file is missing.
+if not exist silicon_classpath.txt (
+	rem Read all lines of the sbt runtime classpath output and parse it against the regex supplied to findstr.
+	rem The regex looks for lines not starting with '[' and ending in '.jar' as the classpath usually does
+	rem (and log lines don't, since they are prefixed with [LOGLEVEL]).
+	echo Generating missing silicon_classpath.txt file from sbt classpath
+	for /f "tokens=*" %%i in ('sbt "export runtime:dependencyClasspath" ^| findstr "[^\[].*\.jar$"') do (
+		echo |set /p=%%i > silicon_classpath.txt
+	)
+)
+
+:: Read classpath file in rather cumbersome way to avoid the 1024 character buffer limit.
+:: Note: this solutions breaks, once the classpath is longer than 8192 characters!
+for /f "delims=" %%x in (silicon_classpath.txt) do set CP=%%x
+
+:: switch back to original directory
+cd %CURR_DIR%
+
+set JAVA_EXE=java
+set JVM_OPTS=-Dlog4j.configuration=file:"%BASE_DIR%\src\test\resources\log4j.properties" -Xss16m -Dfile.encoding=UTF-8
+set SILICON_MAIN=viper.silicon.SiliconRunner
+set FWD_ARGS= %*
+set CMD=%JAVA_EXE% %JVM_OPTS% -cp "%CP%" %SILICON_MAIN% %FWD_ARGS%
+
+call %CMD%